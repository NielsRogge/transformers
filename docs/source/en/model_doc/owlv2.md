<!--Copyright 2023 The HuggingFace Team. All rights reserved.

Licensed under the Apache License, Version 2.0 (the "License"); you may not use this file except in compliance with
the License. You may obtain a copy of the License at

http://www.apache.org/licenses/LICENSE-2.0

Unless required by applicable law or agreed to in writing, software distributed under the License is distributed on
an "AS IS" BASIS, WITHOUT WARRANTIES OR CONDITIONS OF ANY KIND, either express or implied. See the License for the
specific language governing permissions and limitations under the License.

⚠️ Note that this file is in Markdown but contain specific syntax for our doc-builder (similar to MDX) that may not be
rendered properly in your Markdown viewer.

-->

# OWLv2

## Overview

OWLv2 was proposed in [Scaling Open-Vocabulary Object Detection](https://arxiv.org/abs/2306.09683) by Matthias Minderer, Alexey Gritsenko, Neil Houlsby. OWLv2 scales up [OWL-ViT](owlvit) using self-training, which uses an existing detector to generate pseudo-box annotations on image-text pairs. This results in large gains over the previous state-of-the-art for zero-shot object detection.

The abstract from the paper is the following:

*Open-vocabulary object detection has benefited greatly from pretrained vision-language models, but is still limited by the amount of available detection training data. While detection training data can be expanded by using Web image-text pairs as weak supervision, this has not been done at scales comparable to image-level pretraining. Here, we scale up detection data with self-training, which uses an existing detector to generate pseudo-box annotations on image-text pairs. Major challenges in scaling self-training are the choice of label space, pseudo-annotation filtering, and training efficiency. We present the OWLv2 model and OWL-ST self-training recipe, which address these challenges. OWLv2 surpasses the performance of previous state-of-the-art open-vocabulary detectors already at comparable training scales (~10M examples). However, with OWL-ST, we can scale to over 1B examples, yielding further large improvement: With an L/14 architecture, OWL-ST improves AP on LVIS rare classes, for which the model has seen no human box annotations, from 31.2% to 44.6% (43% relative improvement). OWL-ST unlocks Web-scale training for open-world localization, similar to what has been seen for image classification and language modelling.*

<img src="https://huggingface.co/datasets/huggingface/documentation-images/resolve/main/transformers/model_doc/owlv2_overview.png"
alt="drawing" width="600"/>

<small> OWLv2 high-level overview. Taken from the <a href="https://arxiv.org/abs/2306.09683">original paper</a>. </small>

This model was contributed by [nielsr](https://huggingface.co/nielsr).
The original code can be found [here](https://github.com/google-research/scenic/tree/main/scenic/projects/owl_vit).

## Usage example

OWLv2 is, just like its predecessor [OWL-ViT](owlvit), a zero-shot text-conditioned object detection model. OWL-ViT uses [CLIP](clip) as its multi-modal backbone, with a ViT-like Transformer to get visual features and a causal language model to get the text features. To use CLIP for detection, OWL-ViT removes the final token pooling layer of the vision model and attaches a lightweight classification and box head to each transformer output token. Open-vocabulary classification is enabled by replacing the fixed classification layer weights with the class-name embeddings obtained from the text model. The authors first train CLIP from scratch and fine-tune it end-to-end with the classification and box heads on standard detection datasets using a bipartite matching loss. One or multiple text queries per image can be used to perform zero-shot text-conditioned object detection.

[`Owlv2ImageProcessor`] can be used to resize (or rescale) and normalize images for the model and [`CLIPTokenizer`] is used to encode the text. [`Owlv2Processor`] wraps [`Owlv2ImageProcessor`] and [`CLIPTokenizer`] into a single instance to both encode the text and prepare the images. The following example shows how to perform object detection using [`Owlv2Processor`] and [`Owlv2ForObjectDetection`].

```python
>>> import requests
>>> from PIL import Image
>>> import torch

>>> from transformers import Owlv2Processor, Owlv2ForObjectDetection

>>> processor = Owlv2Processor.from_pretrained("google/owlv2-base-patch16-ensemble")
>>> model = Owlv2ForObjectDetection.from_pretrained("google/owlv2-base-patch16-ensemble")

>>> url = "http://images.cocodataset.org/val2017/000000039769.jpg"
>>> image = Image.open(requests.get(url, stream=True).raw)
>>> text_labels = [["a photo of a cat", "a photo of a dog"]]
>>> inputs = processor(text=text_labels, images=image, return_tensors="pt")
>>> outputs = model(**inputs)

>>> # Target image sizes (height, width) to rescale box predictions [batch_size, 2]
>>> target_sizes = torch.tensor([(image.height, image.width)])
>>> # Convert outputs (bounding boxes and class logits) to Pascal VOC format (xmin, ymin, xmax, ymax)
>>> results = processor.post_process_grounded_object_detection(
...     outputs=outputs, target_sizes=target_sizes, threshold=0.1, text_labels=text_labels
... )
>>> # Retrieve predictions for the first image for the corresponding text queries
>>> result = results[0]
>>> boxes, scores, text_labels = result["boxes"], result["scores"], result["text_labels"]
>>> for box, score, text_label in zip(boxes, scores, text_labels):
...     box = [round(i, 2) for i in box.tolist()]
...     print(f"Detected {text_label} with confidence {round(score.item(), 3)} at location {box}")
Detected a photo of a cat with confidence 0.614 at location [341.67, 23.39, 642.32, 371.35]
Detected a photo of a cat with confidence 0.665 at location [6.75, 51.96, 326.62, 473.13]
```

## Resources

- A demo notebook on using OWLv2 for zero- and one-shot (image-guided) object detection can be found [here](https://github.com/NielsRogge/Transformers-Tutorials/tree/master/OWLv2).
- [Zero-shot object detection task guide](../tasks/zero_shot_object_detection)

<Tip>

The architecture of OWLv2 is identical to [OWL-ViT](owlvit), however the object detection head now also includes an objectness classifier, which predicts the (query-agnostic) likelihood that a predicted box contains an object (as opposed to background). The objectness score can be used to rank or filter predictions independently of text queries.
Usage of OWLv2 is identical to [OWL-ViT](owlvit) with a new, updated image processor ([`Owlv2ImageProcessor`]).

</Tip>

## Owlv2Config


    [`Owlv2Config`] is the configuration class to store the configuration of an [`Owlv2Model`]. It is used to
    instantiate an OWLv2 model according to the specified arguments, defining the text model and vision model
    configs. Instantiating a configuration with the defaults will yield a similar configuration to that of the OWLv2
    [google/owlv2-base-patch16](https://huggingface.co/google/owlv2-base-patch16) architecture.

    Configuration objects inherit from [`PretrainedConfig`] and can be used to control the model outputs. Read the
    documentation from [`PretrainedConfig`] for more information.

    Args:
        text_config (`dict`, *optional*):
            Dictionary of configuration options used to initialize [`Owlv2TextConfig`].
        vision_config (`dict`, *optional*):
            Dictionary of configuration options used to initialize [`Owlv2VisionConfig`].
        projection_dim (`int`, *optional*, defaults to 512):
            Dimensionality of text and vision projection layers.
        logit_scale_init_value (`float`, *optional*, defaults to 2.6592):
            The initial value of the *logit_scale* parameter. Default is used as per the original OWLv2
            implementation.
        return_dict (`bool`, *optional*, defaults to `True`):
            Whether or not the model should return a dictionary. If `False`, returns a tuple.
        kwargs (*optional*):
            Dictionary of keyword arguments.
    

Methods: from_text_vision_configs

## Owlv2TextConfig


    This is the configuration class to store the configuration of an [`Owlv2TextModel`]. It is used to instantiate an
    Owlv2 text encoder according to the specified arguments, defining the model architecture. Instantiating a
    configuration with the defaults will yield a similar configuration to that of the Owlv2
    [google/owlv2-base-patch16](https://huggingface.co/google/owlv2-base-patch16) architecture.

    Configuration objects inherit from [`PretrainedConfig`] and can be used to control the model outputs. Read the
    documentation from [`PretrainedConfig`] for more information.


    Args:
        vocab_size (`int`, *optional*, defaults to 49408):
            Vocabulary size of the OWLv2 text model. Defines the number of different tokens that can be represented
            by the `inputs_ids` passed when calling [`Owlv2TextModel`].
        hidden_size (`int`, *optional*, defaults to 512):
            Dimensionality of the encoder layers and the pooler layer.
        intermediate_size (`int`, *optional*, defaults to 2048):
            Dimensionality of the "intermediate" (i.e., feed-forward) layer in the Transformer encoder.
        num_hidden_layers (`int`, *optional*, defaults to 12):
            Number of hidden layers in the Transformer encoder.
        num_attention_heads (`int`, *optional*, defaults to 8):
            Number of attention heads for each attention layer in the Transformer encoder.
        max_position_embeddings (`int`, *optional*, defaults to 16):
            The maximum sequence length that this model might ever be used with. Typically set this to something large
            just in case (e.g., 512 or 1024 or 2048).
        hidden_act (`str` or `function`, *optional*, defaults to `"quick_gelu"`):
            The non-linear activation function (function or string) in the encoder and pooler. If string, `"gelu"`,
            `"relu"`, `"selu"` and `"gelu_new"` `"quick_gelu"` are supported.
        layer_norm_eps (`float`, *optional*, defaults to 1e-05):
            The epsilon used by the layer normalization layers.
        attention_dropout (`float`, *optional*, defaults to 0.0):
            The dropout ratio for the attention probabilities.
        initializer_range (`float`, *optional*, defaults to 0.02):
            The standard deviation of the truncated_normal_initializer for initializing all weight matrices.
        initializer_factor (`float`, *optional*, defaults to 1.0):
            A factor for initializing all weight matrices (should be kept to 1, used internally for initialization
            testing).
        pad_token_id (`int`, *optional*, defaults to 0):
            The id of the padding token in the input sequences.
        bos_token_id (`int`, *optional*, defaults to 49406):
            The id of the beginning-of-sequence token in the input sequences.
        eos_token_id (`int`, *optional*, defaults to 49407):
            The id of the end-of-sequence token in the input sequences.

    Example:

    ```python
    >>> from transformers import Owlv2TextConfig, Owlv2TextModel

    >>> # Initializing a Owlv2TextModel with google/owlv2-base-patch16 style configuration
    >>> configuration = Owlv2TextConfig()

    >>> # Initializing a Owlv2TextConfig from the google/owlv2-base-patch16 style configuration
    >>> model = Owlv2TextModel(configuration)

    >>> # Accessing the model configuration
    >>> configuration = model.config
    ```

## Owlv2VisionConfig


    This is the configuration class to store the configuration of an [`Owlv2VisionModel`]. It is used to instantiate
    an OWLv2 image encoder according to the specified arguments, defining the model architecture. Instantiating a
    configuration with the defaults will yield a similar configuration to that of the OWLv2
    [google/owlv2-base-patch16](https://huggingface.co/google/owlv2-base-patch16) architecture.

    Configuration objects inherit from [`PretrainedConfig`] and can be used to control the model outputs. Read the
    documentation from [`PretrainedConfig`] for more information.

    Args:
        hidden_size (`int`, *optional*, defaults to 768):
            Dimensionality of the encoder layers and the pooler layer.
        intermediate_size (`int`, *optional*, defaults to 3072):
            Dimensionality of the "intermediate" (i.e., feed-forward) layer in the Transformer encoder.
        num_hidden_layers (`int`, *optional*, defaults to 12):
            Number of hidden layers in the Transformer encoder.
        num_attention_heads (`int`, *optional*, defaults to 12):
            Number of attention heads for each attention layer in the Transformer encoder.
        num_channels (`int`, *optional*, defaults to 3):
            Number of channels in the input images.
        image_size (`int`, *optional*, defaults to 768):
            The size (resolution) of each image.
        patch_size (`int`, *optional*, defaults to 16):
            The size (resolution) of each patch.
        hidden_act (`str` or `function`, *optional*, defaults to `"quick_gelu"`):
            The non-linear activation function (function or string) in the encoder and pooler. If string, `"gelu"`,
            `"relu"`, `"selu"` and `"gelu_new"` `"quick_gelu"` are supported.
        layer_norm_eps (`float`, *optional*, defaults to 1e-05):
            The epsilon used by the layer normalization layers.
        attention_dropout (`float`, *optional*, defaults to 0.0):
            The dropout ratio for the attention probabilities.
        initializer_range (`float`, *optional*, defaults to 0.02):
            The standard deviation of the truncated_normal_initializer for initializing all weight matrices.
        initializer_factor (`float`, *optional*, defaults to 1.0):
            A factor for initializing all weight matrices (should be kept to 1, used internally for initialization
            testing).

    Example:

    ```python
    >>> from transformers import Owlv2VisionConfig, Owlv2VisionModel

    >>> # Initializing a Owlv2VisionModel with google/owlv2-base-patch16 style configuration
    >>> configuration = Owlv2VisionConfig()

    >>> # Initializing a Owlv2VisionModel model from the google/owlv2-base-patch16 style configuration
    >>> model = Owlv2VisionModel(configuration)

    >>> # Accessing the model configuration
    >>> configuration = model.config
    ```

## Owlv2ImageProcessor


    Constructs an OWLv2 image processor.

    Args:
        do_rescale (`bool`, *optional*, defaults to `True`):
            Whether to rescale the image by the specified scale `rescale_factor`. Can be overriden by `do_rescale` in
            the `preprocess` method.
        rescale_factor (`int` or `float`, *optional*, defaults to `1/255`):
            Scale factor to use if rescaling the image. Can be overriden by `rescale_factor` in the `preprocess`
            method.
        do_pad (`bool`, *optional*, defaults to `True`):
            Whether to pad the image to a square with gray pixels on the bottom and the right. Can be overriden by
            `do_pad` in the `preprocess` method.
        do_resize (`bool`, *optional*, defaults to `True`):
            Controls whether to resize the image's (height, width) dimensions to the specified `size`. Can be overriden
            by `do_resize` in the `preprocess` method.
        size (`Dict[str, int]` *optional*, defaults to `{"height": 960, "width": 960}`):
            Size to resize the image to. Can be overriden by `size` in the `preprocess` method.
        resample (`PILImageResampling`, *optional*, defaults to `Resampling.BILINEAR`):
            Resampling method to use if resizing the image. Can be overriden by `resample` in the `preprocess` method.
        do_normalize (`bool`, *optional*, defaults to `True`):
            Whether to normalize the image. Can be overridden by the `do_normalize` parameter in the `preprocess`
            method.
        image_mean (`float` or `List[float]`, *optional*, defaults to `OPENAI_CLIP_MEAN`):
            Mean to use if normalizing the image. This is a float or list of floats the length of the number of
            channels in the image. Can be overridden by the `image_mean` parameter in the `preprocess` method.
        image_std (`float` or `List[float]`, *optional*, defaults to `OPENAI_CLIP_STD`):
            Standard deviation to use if normalizing the image. This is a float or list of floats the length of the
            number of channels in the image. Can be overridden by the `image_std` parameter in the `preprocess` method.
    

Methods: preprocess
    - post_process_object_detection
    - post_process_image_guided_detection

## Owlv2Processor

<<<<<<< HEAD

    Constructs an Owlv2 processor which wraps [`Owlv2ImageProcessor`] and [`CLIPTokenizer`]/[`CLIPTokenizerFast`] into
    a single processor that interits both the image processor and tokenizer functionalities. See the
    [`~OwlViTProcessor.__call__`] and [`~OwlViTProcessor.decode`] for more information.

    Args:
        image_processor ([`Owlv2ImageProcessor`]):
            The image processor is a required input.
        tokenizer ([`CLIPTokenizer`, `CLIPTokenizerFast`]):
            The tokenizer is a required input.
    
=======
[[autodoc]] Owlv2Processor
    - __call__
    - post_process_grounded_object_detection
    - post_process_image_guided_detection
>>>>>>> 872dfbdd

## Owlv2Model



    This model inherits from [`PreTrainedModel`]. Check the superclass documentation for the generic methods the
    library implements for all its model (such as downloading or saving, resizing the input embeddings, pruning heads
    etc.)

    This model is also a PyTorch [torch.nn.Module](https://pytorch.org/docs/stable/nn.html#torch.nn.Module) subclass.
    Use it as a regular PyTorch Module and refer to the PyTorch documentation for all matter related to general usage
    and behavior.

    Parameters:
        config ([`Owvl2Config`]): Model configuration class with all the parameters of the model.
            Initializing with a config file does not load the weights associated with the model, only the
            configuration. Check out the [`~PreTrainedModel.from_pretrained`] method to load the model weights.


Methods: forward
    - get_text_features
    - get_image_features

## Owlv2TextModel

No docstring available for Owlv2TextModel

Methods: forward

## Owlv2VisionModel

No docstring available for Owlv2VisionModel

Methods: forward

## Owlv2ForObjectDetection

No docstring available for Owlv2ForObjectDetection

Methods: forward
    - image_guided_detection<|MERGE_RESOLUTION|>--- conflicted
+++ resolved
@@ -265,24 +265,10 @@
 
 ## Owlv2Processor
 
-<<<<<<< HEAD
-
-    Constructs an Owlv2 processor which wraps [`Owlv2ImageProcessor`] and [`CLIPTokenizer`]/[`CLIPTokenizerFast`] into
-    a single processor that interits both the image processor and tokenizer functionalities. See the
-    [`~OwlViTProcessor.__call__`] and [`~OwlViTProcessor.decode`] for more information.
-
-    Args:
-        image_processor ([`Owlv2ImageProcessor`]):
-            The image processor is a required input.
-        tokenizer ([`CLIPTokenizer`, `CLIPTokenizerFast`]):
-            The tokenizer is a required input.
-    
-=======
 [[autodoc]] Owlv2Processor
     - __call__
     - post_process_grounded_object_detection
     - post_process_image_guided_detection
->>>>>>> 872dfbdd
 
 ## Owlv2Model
 
