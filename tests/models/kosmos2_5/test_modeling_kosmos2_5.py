--- conflicted
+++ resolved
@@ -524,11 +524,7 @@
     @slow
     def test_model_from_pretrained(self):
         model_name = "microsoft/kosmos-2.5"
-<<<<<<< HEAD
-        model = Kosmos2_5Model.from_pretrained(model_name, revision="refs/pr/17")
-=======
         model = Kosmos2_5Model.from_pretrained(model_name)
->>>>>>> ffcb3446
         self.assertIsNotNone(model)
 
     @unittest.skip(reason="Does not work on the tiny model as we keep hitting edge cases.")
@@ -679,13 +675,9 @@
         dtype = torch.bfloat16
         repo = "microsoft/kosmos-2.5"
         model = Kosmos2_5ForConditionalGeneration.from_pretrained(
-<<<<<<< HEAD
-            repo, device_map=torch_device, torch_dtype=dtype, attn_implementation="eager", revision="refs/pr/17"
-=======
             repo, device_map=torch_device, dtype=dtype, attn_implementation="eager"
->>>>>>> ffcb3446
-        )
-        processor = AutoProcessor.from_pretrained(repo, revision="refs/pr/17")
+        )
+        processor = AutoProcessor.from_pretrained(repo)
         prompt = "<ocr>"
         generated_ids, generated_text = self.run_example(prompt, image, model, processor)
         EXPECTED_TEXT = {
@@ -720,13 +712,9 @@
         dtype = torch.bfloat16
         repo = "microsoft/kosmos-2.5"
         model = Kosmos2_5ForConditionalGeneration.from_pretrained(
-<<<<<<< HEAD
-            repo, device_map=torch_device, torch_dtype=dtype, attn_implementation="sdpa", revision="refs/pr/17"
-=======
             repo, device_map=torch_device, dtype=dtype, attn_implementation="sdpa"
->>>>>>> ffcb3446
-        )
-        processor = AutoProcessor.from_pretrained(repo, revision="refs/pr/17")
+        )
+        processor = AutoProcessor.from_pretrained(repo)
         prompt = "<ocr>"
         generated_ids, generated_text = self.run_example(prompt, image, model, processor)
         EXPECTED_TEXT = {
