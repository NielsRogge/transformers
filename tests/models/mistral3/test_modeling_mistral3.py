--- conflicted
+++ resolved
@@ -334,14 +334,10 @@
                 {
                     "role": "user",
                     "content": [
-<<<<<<< HEAD
-                        {"type": "image", "url": "https://huggingface.co/microsoft/kosmos-2.5/resolve/main/view.jpg"},
-=======
                         {
                             "type": "image",
                             "url": "https://huggingface.co/ydshieh/mistral3-test-data/resolve/main/view.jpg",
                         },
->>>>>>> ffcb3446
                         {"type": "text", "text": "Write a haiku for this image"},
                     ],
                 },
@@ -409,14 +405,7 @@
                 {
                     "role": "user",
                     "content": [
-<<<<<<< HEAD
                         {"type": "image", "url": "https://huggingface.co/microsoft/kosmos-2.5/resolve/main/view.jpg"},
-=======
-                        {
-                            "type": "image",
-                            "url": "https://huggingface.co/ydshieh/mistral3-test-data/resolve/main/view.jpg",
-                        },
->>>>>>> ffcb3446
                         {"type": "text", "text": "Write a haiku for this image"},
                     ],
                 },
@@ -427,19 +416,11 @@
                     "content": [
                         {
                             "type": "image",
-<<<<<<< HEAD
                             "url": "https://huggingface.co/microsoft/kosmos-2.5/resolve/main/Statue-of-Liberty-Island-New-York-Bay.jpg",
                         },
                         {
                             "type": "image",
                             "url": "https://huggingface.co/microsoft/kosmos-2.5/resolve/main/golden-gate-bridge-san-francisco-purple-flowers-california-echium-candicans-36805947.jpg",
-=======
-                            "url": "https://huggingface.co/ydshieh/mistral3-test-data/resolve/main/Statue-of-Liberty-Island-New-York-Bay.jpg",
-                        },
-                        {
-                            "type": "image",
-                            "url": "https://huggingface.co/ydshieh/mistral3-test-data/resolve/main/golden-gate-bridge-san-francisco-purple-flowers-california-echium-candicans-36805947.jpg",
->>>>>>> ffcb3446
                         },
                         {
                             "type": "text",
