--- conflicted
+++ resolved
@@ -597,16 +597,8 @@
         "MASK2FORMER_PRETRAINED_CONFIG_ARCHIVE_MAP",
         "Mask2FormerConfig",
     ],
-<<<<<<< HEAD
     "models.mask_rcnn": ["MASK_RCNN_PRETRAINED_CONFIG_ARCHIVE_MAP", "MaskRCNNConfig"],
     "models.maskformer": ["MASKFORMER_PRETRAINED_CONFIG_ARCHIVE_MAP", "MaskFormerConfig", "MaskFormerSwinConfig"],
-=======
-    "models.maskformer": [
-        "MASKFORMER_PRETRAINED_CONFIG_ARCHIVE_MAP",
-        "MaskFormerConfig",
-        "MaskFormerSwinConfig",
-    ],
->>>>>>> 9df8b301
     "models.mbart": ["MBartConfig"],
     "models.mbart50": [],
     "models.mega": ["MEGA_PRETRAINED_CONFIG_ARCHIVE_MAP", "MegaConfig"],
@@ -5573,21 +5565,9 @@
         MarkupLMProcessor,
         MarkupLMTokenizer,
     )
-<<<<<<< HEAD
     from .models.mask2former import MASK2FORMER_PRETRAINED_CONFIG_ARCHIVE_MAP, Mask2FormerConfig
     from .models.mask_rcnn import MASK_RCNN_PRETRAINED_CONFIG_ARCHIVE_MAP, MaskRCNNConfig
     from .models.maskformer import MASKFORMER_PRETRAINED_CONFIG_ARCHIVE_MAP, MaskFormerConfig, MaskFormerSwinConfig
-=======
-    from .models.mask2former import (
-        MASK2FORMER_PRETRAINED_CONFIG_ARCHIVE_MAP,
-        Mask2FormerConfig,
-    )
-    from .models.maskformer import (
-        MASKFORMER_PRETRAINED_CONFIG_ARCHIVE_MAP,
-        MaskFormerConfig,
-        MaskFormerSwinConfig,
-    )
->>>>>>> 9df8b301
     from .models.mbart import MBartConfig
     from .models.mega import MEGA_PRETRAINED_CONFIG_ARCHIVE_MAP, MegaConfig
     from .models.megatron_bert import (
@@ -6318,25 +6298,10 @@
         from .models.levit import LevitFeatureExtractor, LevitImageProcessor
         from .models.llava_next import LlavaNextImageProcessor
         from .models.mask2former import Mask2FormerImageProcessor
-<<<<<<< HEAD
         from .models.mask_rcnn import MaskRCNNImageProcessor
         from .models.maskformer import MaskFormerFeatureExtractor, MaskFormerImageProcessor
         from .models.mobilenet_v1 import MobileNetV1FeatureExtractor, MobileNetV1ImageProcessor
         from .models.mobilenet_v2 import MobileNetV2FeatureExtractor, MobileNetV2ImageProcessor
-=======
-        from .models.maskformer import (
-            MaskFormerFeatureExtractor,
-            MaskFormerImageProcessor,
-        )
-        from .models.mobilenet_v1 import (
-            MobileNetV1FeatureExtractor,
-            MobileNetV1ImageProcessor,
-        )
-        from .models.mobilenet_v2 import (
-            MobileNetV2FeatureExtractor,
-            MobileNetV2ImageProcessor,
-        )
->>>>>>> 9df8b301
         from .models.mobilevit import MobileViTFeatureExtractor, MobileViTImageProcessor
         from .models.nougat import NougatImageProcessor
         from .models.oneformer import OneFormerImageProcessor
