# coding=utf-8
# Copyright 2021 Microsoft Research and The HuggingFace Inc. team. All rights reserved.
#
# Licensed under the Apache License, Version 2.0 (the "License");
# you may not use this file except in compliance with the License.
# You may obtain a copy of the License at
#
#     http://www.apache.org/licenses/LICENSE-2.0
#
# Unless required by applicable law or agreed to in writing, software
# distributed under the License is distributed on an "AS IS" BASIS,
# WITHOUT WARRANTIES OR CONDITIONS OF ANY KIND, either express or implied.
# See the License for the specific language governing permissions and
# limitations under the License.
""" PyTorch BEiT model."""


import collections.abc
import math
from dataclasses import dataclass
from typing import List, Optional, Tuple, Union

import torch
import torch.utils.checkpoint
from torch import Tensor, nn
from torch.nn import BCEWithLogitsLoss, CrossEntropyLoss, MSELoss

from ...activations import ACT2FN
from ...modeling_outputs import (
    BackboneOutput,
    BaseModelOutput,
    BaseModelOutputWithPooling,
    ImageClassifierOutput,
    MaskedLMOutput,
    SemanticSegmenterOutput,
)
from ...modeling_utils import PreTrainedModel
from ...pytorch_utils import find_pruneable_heads_and_indices, meshgrid, prune_linear_layer
from ...utils import (
    add_code_sample_docstrings,
    add_start_docstrings,
    add_start_docstrings_to_model_forward,
    logging,
    replace_return_docstrings,
)
from ...utils.backbone_utils import BackboneMixin
from .configuration_beit import BeitConfig


logger = logging.get_logger(__name__)

# General docstring
_CONFIG_FOR_DOC = "BeitConfig"

# Base docstring
_CHECKPOINT_FOR_DOC = "microsoft/beit-base-patch16-224-pt22k"
_EXPECTED_OUTPUT_SHAPE = [1, 197, 768]

# Image classification docstring
_IMAGE_CLASS_CHECKPOINT = "microsoft/beit-base-patch16-224"
_IMAGE_CLASS_EXPECTED_OUTPUT = "tabby, tabby cat"


from ..deprecated._archive_maps import BEIT_PRETRAINED_MODEL_ARCHIVE_LIST  # noqa: F401, E402


@dataclass
class BeitModelOutputWithPooling(BaseModelOutputWithPooling):
    """
    Class for outputs of [`BeitModel`].

    Args:
        last_hidden_state (`torch.FloatTensor` of shape `(batch_size, sequence_length, hidden_size)`):
            Sequence of hidden-states at the output of the last layer of the model.
        pooler_output (`torch.FloatTensor` of shape `(batch_size, hidden_size)`):
            Average of the last layer hidden states of the patch tokens (excluding the *[CLS]* token) if
            *config.use_mean_pooling* is set to True. If set to False, then the final hidden state of the *[CLS]* token
            will be returned.
        hidden_states (`tuple(torch.FloatTensor)`, *optional*, returned when `output_hidden_states=True` is passed or when `config.output_hidden_states=True`):
            Tuple of `torch.FloatTensor` (one for the output of the embeddings + one for the output of each layer) of
            shape `(batch_size, sequence_length, hidden_size)`.

            Hidden-states of the model at the output of each layer plus the initial embedding outputs.
        attentions (`tuple(torch.FloatTensor)`, *optional*, returned when `output_attentions=True` is passed or when `config.output_attentions=True`):
            Tuple of `torch.FloatTensor` (one for each layer) of shape `(batch_size, num_heads, sequence_length,
            sequence_length)`.

            Attentions weights after the attention softmax, used to compute the weighted average in the self-attention
            heads.
    """


def drop_path(input: torch.Tensor, drop_prob: float = 0.0, training: bool = False) -> torch.Tensor:
    """
    Drop paths (Stochastic Depth) per sample (when applied in main path of residual blocks).

    Comment by Ross Wightman: This is the same as the DropConnect impl I created for EfficientNet, etc networks,
    however, the original name is misleading as 'Drop Connect' is a different form of dropout in a separate paper...
    See discussion: https://github.com/tensorflow/tpu/issues/494#issuecomment-532968956 ... I've opted for changing the
    layer and argument names to 'drop path' rather than mix DropConnect as a layer name and use 'survival rate' as the
    argument.
    """
    if drop_prob == 0.0 or not training:
        return input
    keep_prob = 1 - drop_prob
    shape = (input.shape[0],) + (1,) * (input.ndim - 1)  # work with diff dim tensors, not just 2D ConvNets
    random_tensor = keep_prob + torch.rand(shape, dtype=input.dtype, device=input.device)
    random_tensor.floor_()  # binarize
    output = input.div(keep_prob) * random_tensor
    return output


class BeitDropPath(nn.Module):
    """Drop paths (Stochastic Depth) per sample (when applied in main path of residual blocks)."""

    def __init__(self, drop_prob: Optional[float] = None) -> None:
        super().__init__()
        self.drop_prob = drop_prob

    def forward(self, hidden_states: torch.Tensor) -> torch.Tensor:
        return drop_path(hidden_states, self.drop_prob, self.training)

    def extra_repr(self) -> str:
        return "p={}".format(self.drop_prob)


# Based on timm implementation, which can be found here:
# https://github.com/rwightman/pytorch-image-models/blob/master/timm/models/vision_transformer.py
class BeitEmbeddings(nn.Module):
    """
    Construct the CLS token, position and patch embeddings. Optionally, also the mask token.

    """

    def __init__(self, config: BeitConfig) -> None:
        super().__init__()

        self.cls_token = nn.Parameter(torch.zeros(1, 1, config.hidden_size))
        if config.use_mask_token:
            self.mask_token = nn.Parameter(torch.zeros(1, 1, config.hidden_size))
        else:
            self.mask_token = None
        self.patch_embeddings = BeitPatchEmbeddings(config)
        num_patches = self.patch_embeddings.num_patches
        if config.use_absolute_position_embeddings:
            self.position_embeddings = nn.Parameter(torch.zeros(1, num_patches + 1, config.hidden_size))
        else:
            self.position_embeddings = None
        self.dropout = nn.Dropout(config.hidden_dropout_prob)

    def forward(self, pixel_values: torch.Tensor, bool_masked_pos: Optional[torch.BoolTensor] = None) -> torch.Tensor:
        embeddings, (patch_height, patch_width) = self.patch_embeddings(
            pixel_values, self.position_embeddings[:, 1:, :] if self.position_embeddings is not None else None
        )
        batch_size, seq_len, _ = embeddings.size()

        if bool_masked_pos is not None:
            mask_tokens = self.mask_token.expand(batch_size, seq_len, -1)
            # replace the masked visual tokens by mask_tokens
            w = bool_masked_pos.unsqueeze(-1).type_as(mask_tokens)
            embeddings = embeddings * (1 - w) + mask_tokens * w

        cls_tokens = self.cls_token.expand(batch_size, -1, -1)
        if self.position_embeddings is not None:
            cls_tokens = cls_tokens + self.position_embeddings[:, :1, :]

        embeddings = torch.cat((cls_tokens, embeddings), dim=1)

        embeddings = self.dropout(embeddings)

        return embeddings, (patch_height, patch_width)


class BeitPatchEmbeddings(nn.Module):
    """
    This class turns `pixel_values` of shape `(batch_size, num_channels, height, width)` into the initial
    `hidden_states` (patch embeddings) of shape `(batch_size, seq_length, hidden_size)` to be consumed by a
    Transformer.
    """

    def __init__(self, config):
        super().__init__()
        image_size, patch_size = config.image_size, config.patch_size
        num_channels, hidden_size = config.num_channels, config.hidden_size

        image_size = image_size if isinstance(image_size, collections.abc.Iterable) else (image_size, image_size)
        patch_size = patch_size if isinstance(patch_size, collections.abc.Iterable) else (patch_size, patch_size)
        num_patches = (image_size[1] // patch_size[1]) * (image_size[0] // patch_size[0])
        patch_shape = (image_size[0] // patch_size[0], image_size[1] // patch_size[1])
        self.image_size = image_size
        self.patch_size = patch_size
        self.num_channels = num_channels
        self.num_patches = num_patches
        self.patch_shape = patch_shape

        self.projection = nn.Conv2d(num_channels, hidden_size, kernel_size=patch_size, stride=patch_size)

    def forward(self, pixel_values: torch.Tensor, position_embedding: Optional[torch.Tensor] = None) -> torch.Tensor:
        batch_size, num_channels, height, width = pixel_values.shape
        if num_channels != self.num_channels:
            raise ValueError(
                "Make sure that the channel dimension of the pixel values match with the one set in the configuration."
            )

        embeddings = self.projection(pixel_values)
        patch_height, patch_width = embeddings.shape[2], embeddings.shape[3]

        if position_embedding is not None:
            # interpolate the position embedding to the corresponding size
            position_embedding = position_embedding.view(1, self.patch_shape[0], self.patch_shape[1], -1).permute(
                0, 3, 1, 2
            )
            position_embedding = nn.functional.interpolate(
                position_embedding, size=(patch_height, patch_width), mode="bicubic"
            )
            embeddings = embeddings + position_embedding

        embeddings = embeddings.flatten(2).transpose(1, 2)

        return embeddings, (patch_height, patch_width)


class BeitSelfAttention(nn.Module):
    def __init__(self, config: BeitConfig, window_size: Optional[tuple] = None) -> None:
        super().__init__()
        if config.hidden_size % config.num_attention_heads != 0 and not hasattr(config, "embedding_size"):
            raise ValueError(
                f"The hidden size {config.hidden_size,} is not a multiple of the number of attention "
                f"heads {config.num_attention_heads}."
            )

        self.num_attention_heads = config.num_attention_heads
        self.attention_head_size = int(config.hidden_size / config.num_attention_heads)
        self.all_head_size = self.num_attention_heads * self.attention_head_size

        self.query = nn.Linear(config.hidden_size, self.all_head_size)
        self.key = nn.Linear(config.hidden_size, self.all_head_size, bias=False)
        self.value = nn.Linear(config.hidden_size, self.all_head_size)

        self.dropout = nn.Dropout(config.attention_probs_dropout_prob)

        if window_size:
            self.relative_position_bias = BeitRelativePositionBias(config, window_size=window_size)
        else:
            self.relative_position_bias = None

    def transpose_for_scores(self, x):
        new_x_shape = x.size()[:-1] + (self.num_attention_heads, self.attention_head_size)
        x = x.view(*new_x_shape)
        return x.permute(0, 2, 1, 3)

    def forward(
        self,
        hidden_states: torch.Tensor,
        head_mask: Optional[torch.Tensor] = None,
        output_attentions: bool = False,
        relative_position_bias: Optional["BeitRelativePositionBias"] = None,
    ) -> Union[Tuple[torch.Tensor], Tuple[torch.Tensor, torch.Tensor]]:
        mixed_query_layer = self.query(hidden_states)

        key_layer = self.transpose_for_scores(self.key(hidden_states))
        value_layer = self.transpose_for_scores(self.value(hidden_states))
        query_layer = self.transpose_for_scores(mixed_query_layer)

        # Take the dot product between "query" and "key" to get the raw attention scores.
        attention_scores = torch.matmul(query_layer, key_layer.transpose(-1, -2))

        attention_scores = attention_scores / math.sqrt(self.attention_head_size)

        # Add relative position bias if present.
        if self.relative_position_bias is not None:
            attention_scores = attention_scores + self.relative_position_bias().unsqueeze(0)

        # Add shared relative position bias if provided.
        if relative_position_bias is not None:
            attention_scores = attention_scores + relative_position_bias

        # Normalize the attention scores to probabilities.
        attention_probs = nn.functional.softmax(attention_scores, dim=-1)

        # This is actually dropping out entire tokens to attend to, which might
        # seem a bit unusual, but is taken from the original Transformer paper.
        attention_probs = self.dropout(attention_probs)

        # Mask heads if we want to
        if head_mask is not None:
            attention_probs = attention_probs * head_mask

        context_layer = torch.matmul(attention_probs, value_layer)

        context_layer = context_layer.permute(0, 2, 1, 3).contiguous()
        new_context_layer_shape = context_layer.size()[:-2] + (self.all_head_size,)
        context_layer = context_layer.view(*new_context_layer_shape)

        outputs = (context_layer, attention_probs) if output_attentions else (context_layer,)

        return outputs


class BeitSelfOutput(nn.Module):
    """
    The residual connection is defined in BeitLayer instead of here (as is the case with other models), due to the
    layernorm applied before each block.
    """

    def __init__(self, config: BeitConfig) -> None:
        super().__init__()
        self.dense = nn.Linear(config.hidden_size, config.hidden_size)
        self.dropout = nn.Dropout(config.hidden_dropout_prob)

    def forward(self, hidden_states: torch.Tensor, input_tensor: torch.Tensor, gamma=None) -> torch.Tensor:
        hidden_states = self.dense(hidden_states)
        hidden_states = self.dropout(hidden_states)

        return hidden_states


class BeitAttention(nn.Module):
    def __init__(self, config: BeitConfig, window_size: Optional[tuple] = None) -> None:
        super().__init__()
        self.attention = BeitSelfAttention(config, window_size=window_size)
        self.output = BeitSelfOutput(config)
        self.pruned_heads = set()

    def prune_heads(self, heads):
        if len(heads) == 0:
            return
        heads, index = find_pruneable_heads_and_indices(
            heads, self.attention.num_attention_heads, self.attention.attention_head_size, self.pruned_heads
        )

        # Prune linear layers
        self.attention.query = prune_linear_layer(self.attention.query, index)
        self.attention.key = prune_linear_layer(self.attention.key, index)
        self.attention.value = prune_linear_layer(self.attention.value, index)
        self.output.dense = prune_linear_layer(self.output.dense, index, dim=1)

        # Update hyper params and store pruned heads
        self.attention.num_attention_heads = self.attention.num_attention_heads - len(heads)
        self.attention.all_head_size = self.attention.attention_head_size * self.attention.num_attention_heads
        self.pruned_heads = self.pruned_heads.union(heads)

    def forward(
        self,
        hidden_states: torch.Tensor,
        head_mask: Optional[torch.Tensor] = None,
        output_attentions: bool = False,
        relative_position_bias: Optional["BeitRelativePositionBias"] = None,
    ) -> Union[Tuple[torch.Tensor], Tuple[torch.Tensor, torch.Tensor]]:
        self_outputs = self.attention(hidden_states, head_mask, output_attentions, relative_position_bias)

        attention_output = self.output(self_outputs[0], hidden_states)

        outputs = (attention_output,) + self_outputs[1:]  # add attentions if we output them
        return outputs


class BeitIntermediate(nn.Module):
    def __init__(self, config: BeitConfig) -> None:
        super().__init__()
        self.dense = nn.Linear(config.hidden_size, config.intermediate_size)
        if isinstance(config.hidden_act, str):
            self.intermediate_act_fn = ACT2FN[config.hidden_act]
        else:
            self.intermediate_act_fn = config.hidden_act

    def forward(self, hidden_states: torch.Tensor) -> torch.Tensor:
        hidden_states = self.dense(hidden_states)
        hidden_states = self.intermediate_act_fn(hidden_states)

        return hidden_states


class BeitOutput(nn.Module):
    def __init__(self, config: BeitConfig) -> None:
        super().__init__()
        self.dense = nn.Linear(config.intermediate_size, config.hidden_size)
        self.dropout = nn.Dropout(config.hidden_dropout_prob)

    def forward(self, hidden_states: torch.Tensor) -> torch.Tensor:
        hidden_states = self.dense(hidden_states)
        hidden_states = self.dropout(hidden_states)

        return hidden_states


class BeitLayer(nn.Module):
    """This corresponds to the Block class in the timm implementation."""

    def __init__(self, config: BeitConfig, window_size: Optional[tuple] = None, drop_path_rate: float = 0.0) -> None:
        super().__init__()
        self.chunk_size_feed_forward = config.chunk_size_feed_forward
        self.seq_len_dim = 1
        self.attention = BeitAttention(config, window_size=window_size)
        self.intermediate = BeitIntermediate(config)
        self.output = BeitOutput(config)
        self.layernorm_before = nn.LayerNorm(config.hidden_size, eps=config.layer_norm_eps)
        self.drop_path = BeitDropPath(drop_path_rate) if drop_path_rate > 0.0 else nn.Identity()
        self.layernorm_after = nn.LayerNorm(config.hidden_size, eps=config.layer_norm_eps)

        init_values = config.layer_scale_init_value
        if init_values > 0:
            self.lambda_1 = nn.Parameter(init_values * torch.ones((config.hidden_size)), requires_grad=True)
            self.lambda_2 = nn.Parameter(init_values * torch.ones((config.hidden_size)), requires_grad=True)
        else:
            self.lambda_1, self.lambda_2 = None, None

    def forward(
        self,
        hidden_states: torch.Tensor,
        head_mask: Optional[torch.Tensor] = None,
        output_attentions: bool = False,
        relative_position_bias: Optional["BeitRelativePositionBias"] = None,
    ) -> Union[Tuple[torch.Tensor], Tuple[torch.Tensor, torch.Tensor]]:
        self_attention_outputs = self.attention(
            self.layernorm_before(hidden_states),  # in BEiT, layernorm is applied before self-attention
            head_mask,
            output_attentions=output_attentions,
            relative_position_bias=relative_position_bias,
        )
        attention_output = self_attention_outputs[0]
        outputs = self_attention_outputs[1:]  # add self attentions if we output attention weights

        # apply lambda_1 if present
        if self.lambda_1 is not None:
            attention_output = self.lambda_1 * attention_output

        # first residual connection
        hidden_states = self.drop_path(attention_output) + hidden_states

        # in BEiT, layernorm is also applied after self-attention
        layer_output = self.layernorm_after(hidden_states)

        layer_output = self.intermediate(layer_output)
        layer_output = self.output(layer_output)

        if self.lambda_2 is not None:
            layer_output = self.lambda_2 * layer_output

        # second residual connection
        layer_output = self.drop_path(layer_output) + hidden_states

        outputs = (layer_output,) + outputs

        return outputs


class BeitRelativePositionBias(nn.Module):
    def __init__(self, config: BeitConfig, window_size: tuple) -> None:
        super().__init__()
        self.window_size = window_size
        self.num_relative_distance = (2 * window_size[0] - 1) * (2 * window_size[1] - 1) + 3
        self.relative_position_bias_table = nn.Parameter(
            torch.zeros(self.num_relative_distance, config.num_attention_heads)
        )  # 2*Wh-1 * 2*Ww-1, nH
        # cls to token & token 2 cls & cls to cls

        # get pair-wise relative position index for each token inside the window
        coords_h = torch.arange(window_size[0])
        coords_w = torch.arange(window_size[1])
        coords = torch.stack(meshgrid([coords_h, coords_w], indexing="ij"))  # 2, Wh, Ww
        coords_flatten = torch.flatten(coords, 1)  # 2, Wh*Ww
        relative_coords = coords_flatten[:, :, None] - coords_flatten[:, None, :]  # 2, Wh*Ww, Wh*Ww
        relative_coords = relative_coords.permute(1, 2, 0).contiguous()  # Wh*Ww, Wh*Ww, 2
        relative_coords[:, :, 0] += window_size[0] - 1  # shift to start from 0
        relative_coords[:, :, 1] += window_size[1] - 1
        relative_coords[:, :, 0] *= 2 * window_size[1] - 1
        relative_position_index = torch.zeros(
            size=(window_size[0] * window_size[1] + 1,) * 2, dtype=relative_coords.dtype
        )
        relative_position_index[1:, 1:] = relative_coords.sum(-1)  # Wh*Ww, Wh*Ww
        relative_position_index[0, 0:] = self.num_relative_distance - 3
        relative_position_index[0:, 0] = self.num_relative_distance - 2
        relative_position_index[0, 0] = self.num_relative_distance - 1

        self.register_buffer("relative_position_index", relative_position_index, persistent=False)

    def forward(self) -> torch.Tensor:
        relative_position_bias = self.relative_position_bias_table[self.relative_position_index.view(-1)].view(
            self.window_size[0] * self.window_size[1] + 1, self.window_size[0] * self.window_size[1] + 1, -1
        )  # Wh*Ww,Wh*Ww,nH

        return relative_position_bias.permute(2, 0, 1).contiguous()  # nH, Wh*Ww, Wh*Ww


class BeitEncoder(nn.Module):
    def __init__(self, config: BeitConfig, window_size: Optional[tuple] = None) -> None:
        super().__init__()
        self.config = config
        if config.use_shared_relative_position_bias:
            self.relative_position_bias = BeitRelativePositionBias(config, window_size=window_size)
        else:
            self.relative_position_bias = None

        # stochastic depth decay rule
        dpr = [x.item() for x in torch.linspace(0, config.drop_path_rate, config.num_hidden_layers)]
        self.layer = nn.ModuleList(
            [
                BeitLayer(
                    config,
                    window_size=window_size if config.use_relative_position_bias else None,
                    drop_path_rate=dpr[i],
                )
                for i in range(config.num_hidden_layers)
            ]
        )
        self.gradient_checkpointing = False

    def forward(
        self,
        hidden_states: torch.Tensor,
        head_mask: Optional[torch.Tensor] = None,
        output_attentions: bool = False,
        output_hidden_states: bool = False,
        return_dict: bool = True,
    ) -> Union[tuple, BaseModelOutput]:
        all_hidden_states = () if output_hidden_states else None
        all_self_attentions = () if output_attentions else None

        for i, layer_module in enumerate(self.layer):
            if output_hidden_states:
                all_hidden_states = all_hidden_states + (hidden_states,)

            layer_head_mask = head_mask[i] if head_mask is not None else None

            if self.gradient_checkpointing and self.training:
                layer_outputs = self._gradient_checkpointing_func(
                    layer_module.__call__,
                    hidden_states,
                    layer_head_mask,
                    output_attentions,
                )
            else:
                relative_position_bias = (
                    self.relative_position_bias() if self.relative_position_bias is not None else None
                )
                layer_outputs = layer_module(hidden_states, layer_head_mask, output_attentions, relative_position_bias)

            hidden_states = layer_outputs[0]

            if output_attentions:
                all_self_attentions = all_self_attentions + (layer_outputs[1],)

        if output_hidden_states:
            all_hidden_states = all_hidden_states + (hidden_states,)

        if not return_dict:
            return tuple(v for v in [hidden_states, all_hidden_states, all_self_attentions] if v is not None)
        return BaseModelOutput(
            last_hidden_state=hidden_states,
            hidden_states=all_hidden_states,
            attentions=all_self_attentions,
        )


class BeitPreTrainedModel(PreTrainedModel):
    """
    An abstract class to handle weights initialization and a simple interface for downloading and loading pretrained
    models.
    """

    config_class = BeitConfig
    base_model_prefix = "beit"
    main_input_name = "pixel_values"
    supports_gradient_checkpointing = True
    _no_split_modules = ["BeitLayer"]

    def _init_weights(self, module):
        """Initialize the weights"""
        if isinstance(module, (nn.Linear, nn.Conv2d, nn.ConvTranspose2d)):
            # Slightly different from the TF version which uses truncated_normal for initialization
            # cf https://github.com/pytorch/pytorch/pull/5617
            module.weight.data.normal_(mean=0.0, std=self.config.initializer_range)
            if module.bias is not None:
                module.bias.data.zero_()
        elif isinstance(module, nn.Embedding):
            module.weight.data.normal_(mean=0.0, std=self.config.initializer_range)
            if module.padding_idx is not None:
                module.weight.data[module.padding_idx].zero_()
        elif isinstance(module, nn.LayerNorm):
            module.bias.data.zero_()
            module.weight.data.fill_(1.0)


BEIT_START_DOCSTRING = r"""
    This model is a PyTorch [torch.nn.Module](https://pytorch.org/docs/stable/nn.html#torch.nn.Module) subclass. Use it
    as a regular PyTorch Module and refer to the PyTorch documentation for all matter related to general usage and
    behavior.

    Parameters:
        config ([`BeitConfig`]): Model configuration class with all the parameters of the model.
            Initializing with a config file does not load the weights associated with the model, only the
            configuration. Check out the [`~PreTrainedModel.from_pretrained`] method to load the model weights.
"""

BEIT_INPUTS_DOCSTRING = r"""
    Args:
        pixel_values (`torch.FloatTensor` of shape `(batch_size, num_channels, height, width)`):
            Pixel values. Pixel values can be obtained using [`AutoImageProcessor`]. See
            [`BeitImageProcessor.__call__`] for details.

        head_mask (`torch.FloatTensor` of shape `(num_heads,)` or `(num_layers, num_heads)`, *optional*):
            Mask to nullify selected heads of the self-attention modules. Mask values selected in `[0, 1]`:

            - 1 indicates the head is **not masked**,
            - 0 indicates the head is **masked**.

        output_attentions (`bool`, *optional*):
            Whether or not to return the attentions tensors of all attention layers. See `attentions` under returned
            tensors for more detail.
        output_hidden_states (`bool`, *optional*):
            Whether or not to return the hidden states of all layers. See `hidden_states` under returned tensors for
            more detail.
        return_dict (`bool`, *optional*):
            Whether or not to return a [`~utils.ModelOutput`] instead of a plain tuple.
"""


@add_start_docstrings(
    "The bare Beit Model transformer outputting raw hidden-states without any specific head on top.",
    BEIT_START_DOCSTRING,
)
class BeitModel(BeitPreTrainedModel):
    def __init__(self, config: BeitConfig, add_pooling_layer: bool = True) -> None:
        super().__init__(config)
        self.config = config

        self.embeddings = BeitEmbeddings(config)
        self.encoder = BeitEncoder(config, window_size=self.embeddings.patch_embeddings.patch_shape)

        self.layernorm = (
            nn.Identity() if config.use_mean_pooling else nn.LayerNorm(config.hidden_size, eps=config.layer_norm_eps)
        )
        self.pooler = BeitPooler(config) if add_pooling_layer else None

        # Initialize weights and apply final processing
        self.post_init()

    def get_input_embeddings(self):
        return self.embeddings.patch_embeddings

    def _prune_heads(self, heads_to_prune):
        """
        Prunes heads of the model. heads_to_prune: dict of {layer_num: list of heads to prune in this layer} See base
        class PreTrainedModel
        """
        for layer, heads in heads_to_prune.items():
            self.encoder.layer[layer].attention.prune_heads(heads)

    @add_start_docstrings_to_model_forward(BEIT_INPUTS_DOCSTRING)
    @add_code_sample_docstrings(
        checkpoint=_CHECKPOINT_FOR_DOC,
        output_type=BeitModelOutputWithPooling,
        config_class=_CONFIG_FOR_DOC,
        modality="vision",
        expected_output=_EXPECTED_OUTPUT_SHAPE,
    )
    def forward(
        self,
        pixel_values: Optional[torch.Tensor] = None,
        bool_masked_pos: Optional[torch.BoolTensor] = None,
        head_mask: Optional[torch.Tensor] = None,
        output_attentions: Optional[bool] = None,
        output_hidden_states: Optional[bool] = None,
        return_dict: Optional[bool] = None,
    ) -> Union[tuple, BeitModelOutputWithPooling]:
        r"""
        bool_masked_pos (`torch.BoolTensor` of shape `(batch_size, num_patches)`, *optional*):
            Boolean masked positions. Indicates which patches are masked (1) and which aren't (0).
        """
        output_attentions = output_attentions if output_attentions is not None else self.config.output_attentions
        output_hidden_states = (
            output_hidden_states if output_hidden_states is not None else self.config.output_hidden_states
        )
        return_dict = return_dict if return_dict is not None else self.config.use_return_dict

        if pixel_values is None:
            raise ValueError("You have to specify pixel_values")

        # Prepare head mask if needed
        # 1.0 in head_mask indicate we keep the head
        # attention_probs has shape bsz x n_heads x N x N
        # input head_mask has shape [num_heads] or [num_hidden_layers x num_heads]
        # and head_mask is converted to shape [num_hidden_layers x batch x num_heads x seq_length x seq_length]
        head_mask = self.get_head_mask(head_mask, self.config.num_hidden_layers)

        embedding_output, (patch_height, patch_width) = self.embeddings(pixel_values, bool_masked_pos)

        encoder_outputs = self.encoder(
            embedding_output,
            head_mask=head_mask,
            output_attentions=output_attentions,
            output_hidden_states=output_hidden_states,
            return_dict=return_dict,
        )
        sequence_output = encoder_outputs[0]
        sequence_output = self.layernorm(sequence_output)
        pooled_output = self.pooler(sequence_output) if self.pooler is not None else None

        if not return_dict:
            head_outputs = (sequence_output, pooled_output) if pooled_output is not None else (sequence_output,)
            return head_outputs + encoder_outputs[1:]

        return BeitModelOutputWithPooling(
            last_hidden_state=sequence_output,
            pooler_output=pooled_output,
            hidden_states=encoder_outputs.hidden_states,
            attentions=encoder_outputs.attentions,
        )


class BeitPooler(nn.Module):
    def __init__(self, config: BeitConfig) -> None:
        super().__init__()
        self.layernorm = (
            nn.LayerNorm(config.hidden_size, eps=config.layer_norm_eps) if config.use_mean_pooling else None
        )

    def forward(self, hidden_states: torch.Tensor) -> torch.Tensor:
        if self.layernorm is not None:
            # Mean pool the final hidden states of the patch tokens
            patch_tokens = hidden_states[:, 1:, :]
            pooled_output = self.layernorm(patch_tokens.mean(1))
        else:
            # Pool by simply taking the final hidden state of the [CLS] token
            pooled_output = hidden_states[:, 0]

        return pooled_output


@add_start_docstrings(
    """Beit Model transformer with a 'language' modeling head on top. BEiT does masked image modeling by predicting
    visual tokens of a Vector-Quantize Variational Autoencoder (VQ-VAE), whereas other vision models like ViT and DeiT
    predict RGB pixel values. As a result, this class is incompatible with [`AutoModelForMaskedImageModeling`], so you
    will need to use [`BeitForMaskedImageModeling`] directly if you wish to do masked image modeling with BEiT.""",
    BEIT_START_DOCSTRING,
)
class BeitForMaskedImageModeling(BeitPreTrainedModel):
    def __init__(self, config: BeitConfig) -> None:
        super().__init__(config)

        self.num_labels = config.num_labels
        self.beit = BeitModel(config, add_pooling_layer=False)

        # Classifier head
        self.layernorm = nn.LayerNorm(config.hidden_size, eps=config.layer_norm_eps)
        self.lm_head = nn.Linear(config.hidden_size, config.vocab_size)

        # Initialize weights and apply final processing
        self.post_init()

    @add_start_docstrings_to_model_forward(BEIT_INPUTS_DOCSTRING)
    @replace_return_docstrings(output_type=MaskedLMOutput, config_class=_CONFIG_FOR_DOC)
    def forward(
        self,
        pixel_values: Optional[torch.Tensor] = None,
        bool_masked_pos: Optional[torch.BoolTensor] = None,
        head_mask: Optional[torch.Tensor] = None,
        labels: Optional[torch.Tensor] = None,
        output_attentions: Optional[bool] = None,
        output_hidden_states: Optional[bool] = None,
        return_dict: Optional[bool] = None,
    ) -> Union[tuple, MaskedLMOutput]:
        r"""
        bool_masked_pos (`torch.BoolTensor` of shape `(batch_size, num_patches)`):
            Boolean masked positions. Indicates which patches are masked (1) and which aren't (0).

        labels (`torch.LongTensor` of shape `(batch_size,)`, *optional*):
            Labels for computing the image classification/regression loss. Indices should be in `[0, ...,
            config.num_labels - 1]`. If `config.num_labels == 1` a regression loss is computed (Mean-Square loss), If
            `config.num_labels > 1` a classification loss is computed (Cross-Entropy).

        Returns:

        Examples:

        ```python
        >>> from transformers import AutoImageProcessor, BeitForMaskedImageModeling
        >>> import torch
        >>> from PIL import Image
        >>> import requests

        >>> url = "http://images.cocodataset.org/val2017/000000039769.jpg"
        >>> image = Image.open(requests.get(url, stream=True).raw)

        >>> image_processor = AutoImageProcessor.from_pretrained("microsoft/beit-base-patch16-224-pt22k")
        >>> model = BeitForMaskedImageModeling.from_pretrained("microsoft/beit-base-patch16-224-pt22k")

        >>> num_patches = (model.config.image_size // model.config.patch_size) ** 2
        >>> pixel_values = image_processor(images=image, return_tensors="pt").pixel_values
        >>> # create random boolean mask of shape (batch_size, num_patches)
        >>> bool_masked_pos = torch.randint(low=0, high=2, size=(1, num_patches)).bool()

        >>> outputs = model(pixel_values, bool_masked_pos=bool_masked_pos)
        >>> loss, logits = outputs.loss, outputs.logits
        >>> list(logits.shape)
        [1, 196, 8192]
        ```"""
        return_dict = return_dict if return_dict is not None else self.config.use_return_dict

        outputs = self.beit(
            pixel_values,
            bool_masked_pos=bool_masked_pos,
            head_mask=head_mask,
            output_attentions=output_attentions,
            output_hidden_states=output_hidden_states,
            return_dict=return_dict,
        )

        sequence_output = outputs[0]
        sequence_output = self.layernorm(sequence_output)
        prediction_scores = self.lm_head(sequence_output[:, 1:])

        masked_lm_loss = None
        if labels is not None:
            loss_fct = CrossEntropyLoss()  # -100 index = padding token
            masked_lm_loss = loss_fct(prediction_scores[bool_masked_pos], labels)

        if not return_dict:
            output = (prediction_scores,) + outputs[1:]
            return ((masked_lm_loss,) + output) if masked_lm_loss is not None else output

        return MaskedLMOutput(
            loss=masked_lm_loss,
            logits=prediction_scores,
            hidden_states=outputs.hidden_states,
            attentions=outputs.attentions,
        )


@add_start_docstrings(
    """
    Beit Model transformer with an image classification head on top (a linear layer on top of the average of the final
    hidden states of the patch tokens) e.g. for ImageNet.
    """,
    BEIT_START_DOCSTRING,
)
class BeitForImageClassification(BeitPreTrainedModel):
    def __init__(self, config: BeitConfig) -> None:
        super().__init__(config)

        self.num_labels = config.num_labels
        self.beit = BeitModel(config, add_pooling_layer=True)

        # Classifier head
        self.classifier = nn.Linear(config.hidden_size, config.num_labels) if config.num_labels > 0 else nn.Identity()

        # Initialize weights and apply final processing
        self.post_init()

    @add_start_docstrings_to_model_forward(BEIT_INPUTS_DOCSTRING)
    @add_code_sample_docstrings(
        checkpoint=_IMAGE_CLASS_CHECKPOINT,
        output_type=ImageClassifierOutput,
        config_class=_CONFIG_FOR_DOC,
        expected_output=_IMAGE_CLASS_EXPECTED_OUTPUT,
    )
    def forward(
        self,
        pixel_values: Optional[torch.Tensor] = None,
        head_mask: Optional[torch.Tensor] = None,
        labels: Optional[torch.Tensor] = None,
        output_attentions: Optional[bool] = None,
        output_hidden_states: Optional[bool] = None,
        return_dict: Optional[bool] = None,
    ) -> Union[tuple, ImageClassifierOutput]:
        r"""
        labels (`torch.LongTensor` of shape `(batch_size,)`, *optional*):
            Labels for computing the image classification/regression loss. Indices should be in `[0, ...,
            config.num_labels - 1]`. If `config.num_labels == 1` a regression loss is computed (Mean-Square loss), If
            `config.num_labels > 1` a classification loss is computed (Cross-Entropy).
        """
        return_dict = return_dict if return_dict is not None else self.config.use_return_dict
        outputs = self.beit(
            pixel_values,
            head_mask=head_mask,
            output_attentions=output_attentions,
            output_hidden_states=output_hidden_states,
            return_dict=return_dict,
        )

        pooled_output = outputs.pooler_output if return_dict else outputs[1]

        logits = self.classifier(pooled_output)

        loss = None
        if labels is not None:
            if self.config.problem_type is None:
                if self.num_labels == 1:
                    self.config.problem_type = "regression"
                elif self.num_labels > 1 and (labels.dtype == torch.long or labels.dtype == torch.int):
                    self.config.problem_type = "single_label_classification"
                else:
                    self.config.problem_type = "multi_label_classification"

            if self.config.problem_type == "regression":
                loss_fct = MSELoss()
                if self.num_labels == 1:
                    loss = loss_fct(logits.squeeze(), labels.squeeze())
                else:
                    loss = loss_fct(logits, labels)
            elif self.config.problem_type == "single_label_classification":
                loss_fct = CrossEntropyLoss()
                loss = loss_fct(logits.view(-1, self.num_labels), labels.view(-1))
            elif self.config.problem_type == "multi_label_classification":
                loss_fct = BCEWithLogitsLoss()
                loss = loss_fct(logits, labels)
        if not return_dict:
            output = (logits,) + outputs[2:]
            return ((loss,) + output) if loss is not None else output

        return ImageClassifierOutput(
            loss=loss,
            logits=logits,
            hidden_states=outputs.hidden_states,
            attentions=outputs.attentions,
        )


class BeitConvModule(nn.Module):
    """
    A convolutional block that bundles conv/norm/activation layers. This block simplifies the usage of convolution
    layers, which are commonly used with a norm layer (e.g., BatchNorm) and activation layer (e.g., ReLU).

    Based on OpenMMLab's implementation, found in https://github.com/open-mmlab/mmsegmentation.
    """

    def __init__(
        self,
        in_channels: int,
        out_channels: int,
        kernel_size: Union[int, Tuple[int, int]],
        padding: Union[int, Tuple[int, int], str] = 0,
        bias: bool = False,
        dilation: Union[int, Tuple[int, int]] = 1,
    ) -> None:
        super().__init__()
        self.conv = nn.Conv2d(
            in_channels=in_channels,
            out_channels=out_channels,
            kernel_size=kernel_size,
            padding=padding,
            bias=bias,
            dilation=dilation,
        )
        self.bn = nn.BatchNorm2d(out_channels)
        self.activation = nn.ReLU()

    def forward(self, input: torch.Tensor) -> torch.Tensor:
        output = self.conv(input)
        output = self.bn(output)
        output = self.activation(output)

        return output


class BeitPyramidPoolingBlock(nn.Module):
    def __init__(self, pool_scale: int, in_channels: int, channels: int) -> None:
        super().__init__()
        self.layers = [
            nn.AdaptiveAvgPool2d(pool_scale),
            BeitConvModule(in_channels, channels, kernel_size=1),
        ]
        for i, layer in enumerate(self.layers):
            self.add_module(str(i), layer)

    def forward(self, input: torch.Tensor) -> torch.Tensor:
        hidden_state = input
        for layer in self.layers:
            hidden_state = layer(hidden_state)
        return hidden_state


class BeitPyramidPoolingModule(nn.Module):
    """
    Pyramid Pooling Module (PPM) used in PSPNet.

    Args:
        pool_scales (tuple[int]): Pooling scales used in Pooling Pyramid
            Module.
        in_channels (int): Input channels.
        channels (int): Channels after modules, before conv_seg.
        align_corners (bool): align_corners argument of F.interpolate.

    Based on OpenMMLab's implementation, found in https://github.com/open-mmlab/mmsegmentation.
    """

    def __init__(self, pool_scales: Tuple[int, ...], in_channels: int, channels: int, align_corners: bool) -> None:
        super().__init__()
        self.pool_scales = pool_scales
        self.align_corners = align_corners
        self.in_channels = in_channels
        self.channels = channels
        self.blocks = []
        for i, pool_scale in enumerate(pool_scales):
            block = BeitPyramidPoolingBlock(pool_scale=pool_scale, in_channels=in_channels, channels=channels)
            self.blocks.append(block)
            self.add_module(str(i), block)

    def forward(self, x: torch.Tensor) -> List[torch.Tensor]:
        ppm_outs = []
        for ppm in self.blocks:
            ppm_out = ppm(x)
            upsampled_ppm_out = nn.functional.interpolate(
                ppm_out, size=x.size()[2:], mode="bilinear", align_corners=self.align_corners
            )
            ppm_outs.append(upsampled_ppm_out)
        return ppm_outs


class BeitUperHead(nn.Module):
    """
    Unified Perceptual Parsing for Scene Understanding. This head is the implementation of
    [UPerNet](https://arxiv.org/abs/1807.10221).

    Based on OpenMMLab's implementation, found in https://github.com/open-mmlab/mmsegmentation.
    """

    def __init__(self, config: BeitConfig) -> None:
        super().__init__()

        self.pool_scales = config.pool_scales  # e.g. (1, 2, 3, 6)
        self.in_channels = [config.hidden_size] * 4  # e.g. [768, 768, 768, 768]
        self.channels = config.hidden_size
        self.align_corners = False
        self.classifier = nn.Conv2d(self.channels, config.num_labels, kernel_size=1)

        # PSP Module
        self.psp_modules = BeitPyramidPoolingModule(
            self.pool_scales,
            self.in_channels[-1],
            self.channels,
            align_corners=self.align_corners,
        )
        self.bottleneck = BeitConvModule(
            self.in_channels[-1] + len(self.pool_scales) * self.channels,
            self.channels,
            kernel_size=3,
            padding=1,
        )
        # FPN Module
        self.lateral_convs = nn.ModuleList()
        self.fpn_convs = nn.ModuleList()
        for in_channels in self.in_channels[:-1]:  # skip the top layer
            l_conv = BeitConvModule(in_channels, self.channels, kernel_size=1)
            fpn_conv = BeitConvModule(self.channels, self.channels, kernel_size=3, padding=1)
            self.lateral_convs.append(l_conv)
            self.fpn_convs.append(fpn_conv)

        self.fpn_bottleneck = BeitConvModule(
            len(self.in_channels) * self.channels,
            self.channels,
            kernel_size=3,
            padding=1,
        )

    def psp_forward(self, inputs):
        x = inputs[-1]
        psp_outs = [x]
        psp_outs.extend(self.psp_modules(x))
        psp_outs = torch.cat(psp_outs, dim=1)
        output = self.bottleneck(psp_outs)

        return output

    def forward(self, encoder_hidden_states: torch.Tensor) -> torch.Tensor:
        # build laterals
        laterals = [lateral_conv(encoder_hidden_states[i]) for i, lateral_conv in enumerate(self.lateral_convs)]

        laterals.append(self.psp_forward(encoder_hidden_states))

        # build top-down path
        used_backbone_levels = len(laterals)
        for i in range(used_backbone_levels - 1, 0, -1):
            prev_shape = laterals[i - 1].shape[2:]
            laterals[i - 1] = laterals[i - 1] + nn.functional.interpolate(
                laterals[i], size=prev_shape, mode="bilinear", align_corners=self.align_corners
            )

        # build outputs
        fpn_outs = [self.fpn_convs[i](laterals[i]) for i in range(used_backbone_levels - 1)]
        # append psp feature
        fpn_outs.append(laterals[-1])

        for i in range(used_backbone_levels - 1, 0, -1):
            fpn_outs[i] = nn.functional.interpolate(
                fpn_outs[i], size=fpn_outs[0].shape[2:], mode="bilinear", align_corners=self.align_corners
            )
        fpn_outs = torch.cat(fpn_outs, dim=1)
        output = self.fpn_bottleneck(fpn_outs)
        output = self.classifier(output)

        return output


class BeitFCNHead(nn.Module):
    """
    Fully Convolution Networks for Semantic Segmentation. This head is implemented of
    [FCNNet](https://arxiv.org/abs/1411.4038>).

    Args:
        config (BeitConfig): Configuration.
        in_channels
        kernel_size (int): The kernel size for convs in the head. Default: 3.
        dilation (int): The dilation rate for convs in the head. Default: 1.


    Based on OpenMMLab's implementation, found in https://github.com/open-mmlab/mmsegmentation.
    """

    def __init__(
        self, config: BeitConfig, in_index: int = 2, kernel_size: int = 3, dilation: Union[int, Tuple[int, int]] = 1
    ) -> None:
        super().__init__()
        self.in_channels = config.hidden_size
        self.channels = config.auxiliary_channels
        self.num_convs = config.auxiliary_num_convs
        self.concat_input = config.auxiliary_concat_input
        self.in_index = in_index

        conv_padding = (kernel_size // 2) * dilation
        convs = []
        convs.append(
            BeitConvModule(
                self.in_channels, self.channels, kernel_size=kernel_size, padding=conv_padding, dilation=dilation
            )
        )
        for i in range(self.num_convs - 1):
            convs.append(
                BeitConvModule(
                    self.channels, self.channels, kernel_size=kernel_size, padding=conv_padding, dilation=dilation
                )
            )
        if self.num_convs == 0:
            self.convs = nn.Identity()
        else:
            self.convs = nn.Sequential(*convs)
        if self.concat_input:
            self.conv_cat = BeitConvModule(
                self.in_channels + self.channels, self.channels, kernel_size=kernel_size, padding=kernel_size // 2
            )

        self.classifier = nn.Conv2d(self.channels, config.num_labels, kernel_size=1)

    def forward(self, encoder_hidden_states: torch.Tensor) -> torch.Tensor:
        # just take the relevant feature maps
        hidden_states = encoder_hidden_states[self.in_index]
        output = self.convs(hidden_states)
        if self.concat_input:
            output = self.conv_cat(torch.cat([hidden_states, output], dim=1))
        output = self.classifier(output)
        return output


@add_start_docstrings(
    """
    Beit Model transformer with a semantic segmentation head on top e.g. for ADE20k, CityScapes.
    """,
    BEIT_START_DOCSTRING,
)
class BeitForSemanticSegmentation(BeitPreTrainedModel):
    def __init__(self, config: BeitConfig) -> None:
        super().__init__(config)

        self.num_labels = config.num_labels
        self.beit = BeitModel(config, add_pooling_layer=False)

        # FPNs
        if len(self.config.out_indices) != 4:
            raise ValueError(
                "BeitForSemanticSegmentation requires config.out_indices to be a list of 4 integers, "
                "specifying which features to use from the backbone. One can use [3, 5, 7, 11] in case of "
                "a base-sized architecture."
            )
        self.fpn1 = nn.Sequential(
            nn.ConvTranspose2d(config.hidden_size, config.hidden_size, kernel_size=2, stride=2),
            nn.BatchNorm2d(config.hidden_size),
            nn.GELU(),
            nn.ConvTranspose2d(config.hidden_size, config.hidden_size, kernel_size=2, stride=2),
        )
        self.fpn2 = nn.Sequential(
            nn.ConvTranspose2d(config.hidden_size, config.hidden_size, kernel_size=2, stride=2),
        )
        self.fpn3 = nn.Identity()
        self.fpn4 = nn.MaxPool2d(kernel_size=2, stride=2)

        # Semantic segmentation head(s)
        self.decode_head = BeitUperHead(config)
        self.auxiliary_head = BeitFCNHead(config) if config.use_auxiliary_head else None

        # Initialize weights and apply final processing
        self.post_init()

    def compute_loss(self, logits, auxiliary_logits, labels):
        # upsample logits to the images' original size
        upsampled_logits = nn.functional.interpolate(
            logits, size=labels.shape[-2:], mode="bilinear", align_corners=False
        )
        if auxiliary_logits is not None:
            upsampled_auxiliary_logits = nn.functional.interpolate(
                auxiliary_logits, size=labels.shape[-2:], mode="bilinear", align_corners=False
            )
        # compute weighted loss
        loss_fct = CrossEntropyLoss(ignore_index=self.config.semantic_loss_ignore_index)
        main_loss = loss_fct(upsampled_logits, labels)
        loss = main_loss
        if auxiliary_logits is not None:
            auxiliary_loss = loss_fct(upsampled_auxiliary_logits, labels)
            loss += self.config.auxiliary_loss_weight * auxiliary_loss

        return loss

    @add_start_docstrings_to_model_forward(BEIT_INPUTS_DOCSTRING)
    @replace_return_docstrings(output_type=SemanticSegmenterOutput, config_class=_CONFIG_FOR_DOC)
    def forward(
        self,
        pixel_values: Optional[torch.Tensor] = None,
        head_mask: Optional[torch.Tensor] = None,
        labels: Optional[torch.Tensor] = None,
        output_attentions: Optional[bool] = None,
        output_hidden_states: Optional[bool] = None,
        return_dict: Optional[bool] = None,
    ) -> Union[tuple, SemanticSegmenterOutput]:
        r"""
        labels (`torch.LongTensor` of shape `(batch_size, height, width)`, *optional*):
            Ground truth semantic segmentation maps for computing the loss. Indices should be in `[0, ...,
            config.num_labels - 1]`. If `config.num_labels > 1`, a classification loss is computed (Cross-Entropy).

        Returns:

        Examples:

        ```python
        >>> from transformers import AutoImageProcessor, BeitForSemanticSegmentation
        >>> from PIL import Image
        >>> import requests

        >>> url = "http://images.cocodataset.org/val2017/000000039769.jpg"
        >>> image = Image.open(requests.get(url, stream=True).raw)

        >>> image_processor = AutoImageProcessor.from_pretrained("microsoft/beit-base-finetuned-ade-640-640")
        >>> model = BeitForSemanticSegmentation.from_pretrained("microsoft/beit-base-finetuned-ade-640-640")

        >>> inputs = image_processor(images=image, return_tensors="pt")
        >>> outputs = model(**inputs)
        >>> # logits are of shape (batch_size, num_labels, height, width)
        >>> logits = outputs.logits
        ```"""
        return_dict = return_dict if return_dict is not None else self.config.use_return_dict
        output_hidden_states = (
            output_hidden_states if output_hidden_states is not None else self.config.output_hidden_states
        )

        outputs = self.beit(
            pixel_values,
            head_mask=head_mask,
            output_attentions=output_attentions,
            output_hidden_states=True,  # we need the intermediate hidden states
            return_dict=return_dict,
        )

        encoder_hidden_states = outputs.hidden_states if return_dict else outputs[1]

        # only keep certain features, and reshape
        # note that we do +1 as the encoder_hidden_states also includes the initial embeddings
        features = [feature for idx, feature in enumerate(encoder_hidden_states) if idx + 1 in self.config.out_indices]
        batch_size = pixel_values.shape[0]
        patch_resolution = self.config.image_size // self.config.patch_size
        features = [
            x[:, 1:, :].permute(0, 2, 1).reshape(batch_size, -1, patch_resolution, patch_resolution) for x in features
        ]

        # apply FPNs
        ops = [self.fpn1, self.fpn2, self.fpn3, self.fpn4]
        for i in range(len(features)):
            features[i] = ops[i](features[i])

        logits = self.decode_head(features)

        auxiliary_logits = None
        if self.auxiliary_head is not None:
            auxiliary_logits = self.auxiliary_head(features)

        loss = None
        if labels is not None:
            if self.config.num_labels == 1:
                raise ValueError("The number of labels should be greater than one")
            else:
                loss = self.compute_loss(logits, auxiliary_logits, labels)

        if not return_dict:
            if output_hidden_states:
                output = (logits,) + outputs[1:]
            else:
                output = (logits,) + outputs[2:]
            return ((loss,) + output) if loss is not None else output

        return SemanticSegmenterOutput(
            loss=loss,
            logits=logits,
            hidden_states=outputs.hidden_states if output_hidden_states else None,
            attentions=outputs.attentions,
        )


@add_start_docstrings(
    """
    BEiT backbone, to be used with frameworks like DETR and MaskFormer.
    """,
    BEIT_START_DOCSTRING,
)
class BeitBackbone(BeitPreTrainedModel, BackboneMixin):
    def __init__(self, config):
        super().__init__(config)
        super()._init_backbone(config)

        self.num_features = [config.hidden_size for _ in range(config.num_hidden_layers + 1)]
        self.embeddings = BeitEmbeddings(config)
        self.encoder = BeitEncoder(config, window_size=self.embeddings.patch_embeddings.patch_shape)

        if config.add_fpn:
<<<<<<< HEAD
            hidden_size = config.hidden_size
            self.fpn1 = nn.Sequential(
                nn.ConvTranspose2d(hidden_size, hidden_size, kernel_size=2, stride=2),
                nn.BatchNorm2d(hidden_size),
=======
            if len(self.config.out_indices) != 4:
                raise ValueError(
                    "BeitBackbone requires config.out_indices to be a list of 4 integers, "
                    "specifying which features to use from the backbone. One can use [3, 5, 7, 11] in case of "
                    "a base-sized architecture."
                )
            hidden_size = config.hidden_size
            self.fpn1 = nn.Sequential(
                nn.ConvTranspose2d(hidden_size, hidden_size, kernel_size=2, stride=2),
                nn.BatchNorm2d(hidden_size, eps=config.batch_norm_eps),
>>>>>>> 9df8b301
                nn.GELU(),
                nn.ConvTranspose2d(hidden_size, hidden_size, kernel_size=2, stride=2),
            )

            self.fpn2 = nn.Sequential(nn.ConvTranspose2d(hidden_size, hidden_size, kernel_size=2, stride=2))
            self.fpn3 = nn.Identity()
            self.fpn4 = nn.MaxPool2d(kernel_size=2, stride=2)

        # initialize weights and apply final processing
        self.post_init()

    def get_input_embeddings(self):
        return self.embeddings.patch_embeddings

    @add_start_docstrings_to_model_forward(BEIT_INPUTS_DOCSTRING)
    @replace_return_docstrings(output_type=BackboneOutput, config_class=_CONFIG_FOR_DOC)
    def forward(
        self,
        pixel_values: Tensor,
<<<<<<< HEAD
        output_attentions: Optional[bool] = None,
        output_hidden_states: Optional[bool] = None,
=======
        output_hidden_states: Optional[bool] = None,
        output_attentions: Optional[bool] = None,
>>>>>>> 9df8b301
        return_dict: Optional[bool] = None,
    ) -> BackboneOutput:
        """
        Returns:

        Examples:

        ```python
        >>> from transformers import AutoImageProcessor, AutoBackbone
        >>> import torch
        >>> from PIL import Image
        >>> import requests

        >>> url = "http://images.cocodataset.org/val2017/000000039769.jpg"
        >>> image = Image.open(requests.get(url, stream=True).raw)

        >>> processor = AutoImageProcessor.from_pretrained("microsoft/beit-base-patch16-224")
        >>> model = AutoBackbone.from_pretrained(
<<<<<<< HEAD
        ...     "microsoft/resnet-50", out_features=["stage1", "stage2", "stage3", "stage4"]
=======
        ...     "microsoft/beit-base-patch16-224", out_features=["stage1", "stage2", "stage3", "stage4"]
>>>>>>> 9df8b301
        ... )

        >>> inputs = processor(image, return_tensors="pt")

        >>> outputs = model(**inputs)
        >>> feature_maps = outputs.feature_maps
        >>> list(feature_maps[-1].shape)
<<<<<<< HEAD
        [1, 2048, 7, 7]
=======
        [1, 768, 14, 14]
>>>>>>> 9df8b301
        ```"""
        return_dict = return_dict if return_dict is not None else self.config.use_return_dict
        output_hidden_states = (
            output_hidden_states if output_hidden_states is not None else self.config.output_hidden_states
        )
        output_attentions = output_attentions if output_attentions is not None else self.config.output_attentions

        batch_size = pixel_values.shape[0]
        embedding_output, (patch_height, patch_width) = self.embeddings(pixel_values)

        outputs = self.encoder(
<<<<<<< HEAD
            embedding_output, output_hidden_states=True, output_attentions=output_attentions, return_dict=True
        )

        hidden_states = outputs.hidden_states

        print("Out features:", self.out_features)

        feature_maps = []
        for stage, hidden_state in zip(self.stage_names, hidden_states):
            if stage in self.out_features:
                if self.config.reshape_hidden_states:
                    hidden_state = (
                        hidden_state[:, 1:, :].permute(0, 2, 1).reshape(batch_size, -1, patch_height, patch_width)
                    )

                feature_maps.append(hidden_state)
=======
            embedding_output, output_hidden_states=True, output_attentions=output_attentions, return_dict=return_dict
        )

        hidden_states = outputs.hidden_states if return_dict else outputs[1]

        feature_maps = ()
        for stage, hidden_state in zip(self.stage_names, hidden_states):
            if stage in self.out_features:
                if self.config.reshape_hidden_states:
                    hidden_state = hidden_state[:, 1:, :]
                    hidden_state = hidden_state.permute(0, 2, 1)
                    hidden_state = hidden_state.reshape(batch_size, -1, patch_height, patch_width)

                feature_maps += (hidden_state,)
>>>>>>> 9df8b301

        if self.config.add_fpn:
            feature_maps = [
                self.fpn1(feature_maps[0]),
                self.fpn2(feature_maps[1]),
                self.fpn3(feature_maps[2]),
                self.fpn4(feature_maps[3]),
            ]
            feature_maps = tuple(feature_maps)

        if not return_dict:
<<<<<<< HEAD
            output = (feature_maps,)
            if output_hidden_states:
                output += (outputs.hidden_states,)
=======
            if output_hidden_states:
                output = (feature_maps,) + outputs[1:]
            else:
                output = (feature_maps,) + outputs[2:]
>>>>>>> 9df8b301
            return output

        return BackboneOutput(
            feature_maps=feature_maps,
            hidden_states=outputs.hidden_states if output_hidden_states else None,
            attentions=outputs.attentions,
        )<|MERGE_RESOLUTION|>--- conflicted
+++ resolved
@@ -1319,12 +1319,6 @@
         self.encoder = BeitEncoder(config, window_size=self.embeddings.patch_embeddings.patch_shape)
 
         if config.add_fpn:
-<<<<<<< HEAD
-            hidden_size = config.hidden_size
-            self.fpn1 = nn.Sequential(
-                nn.ConvTranspose2d(hidden_size, hidden_size, kernel_size=2, stride=2),
-                nn.BatchNorm2d(hidden_size),
-=======
             if len(self.config.out_indices) != 4:
                 raise ValueError(
                     "BeitBackbone requires config.out_indices to be a list of 4 integers, "
@@ -1335,7 +1329,6 @@
             self.fpn1 = nn.Sequential(
                 nn.ConvTranspose2d(hidden_size, hidden_size, kernel_size=2, stride=2),
                 nn.BatchNorm2d(hidden_size, eps=config.batch_norm_eps),
->>>>>>> 9df8b301
                 nn.GELU(),
                 nn.ConvTranspose2d(hidden_size, hidden_size, kernel_size=2, stride=2),
             )
@@ -1355,13 +1348,8 @@
     def forward(
         self,
         pixel_values: Tensor,
-<<<<<<< HEAD
-        output_attentions: Optional[bool] = None,
-        output_hidden_states: Optional[bool] = None,
-=======
         output_hidden_states: Optional[bool] = None,
         output_attentions: Optional[bool] = None,
->>>>>>> 9df8b301
         return_dict: Optional[bool] = None,
     ) -> BackboneOutput:
         """
@@ -1380,11 +1368,7 @@
 
         >>> processor = AutoImageProcessor.from_pretrained("microsoft/beit-base-patch16-224")
         >>> model = AutoBackbone.from_pretrained(
-<<<<<<< HEAD
-        ...     "microsoft/resnet-50", out_features=["stage1", "stage2", "stage3", "stage4"]
-=======
         ...     "microsoft/beit-base-patch16-224", out_features=["stage1", "stage2", "stage3", "stage4"]
->>>>>>> 9df8b301
         ... )
 
         >>> inputs = processor(image, return_tensors="pt")
@@ -1392,11 +1376,7 @@
         >>> outputs = model(**inputs)
         >>> feature_maps = outputs.feature_maps
         >>> list(feature_maps[-1].shape)
-<<<<<<< HEAD
-        [1, 2048, 7, 7]
-=======
         [1, 768, 14, 14]
->>>>>>> 9df8b301
         ```"""
         return_dict = return_dict if return_dict is not None else self.config.use_return_dict
         output_hidden_states = (
@@ -1408,24 +1388,6 @@
         embedding_output, (patch_height, patch_width) = self.embeddings(pixel_values)
 
         outputs = self.encoder(
-<<<<<<< HEAD
-            embedding_output, output_hidden_states=True, output_attentions=output_attentions, return_dict=True
-        )
-
-        hidden_states = outputs.hidden_states
-
-        print("Out features:", self.out_features)
-
-        feature_maps = []
-        for stage, hidden_state in zip(self.stage_names, hidden_states):
-            if stage in self.out_features:
-                if self.config.reshape_hidden_states:
-                    hidden_state = (
-                        hidden_state[:, 1:, :].permute(0, 2, 1).reshape(batch_size, -1, patch_height, patch_width)
-                    )
-
-                feature_maps.append(hidden_state)
-=======
             embedding_output, output_hidden_states=True, output_attentions=output_attentions, return_dict=return_dict
         )
 
@@ -1440,7 +1402,6 @@
                     hidden_state = hidden_state.reshape(batch_size, -1, patch_height, patch_width)
 
                 feature_maps += (hidden_state,)
->>>>>>> 9df8b301
 
         if self.config.add_fpn:
             feature_maps = [
@@ -1452,16 +1413,10 @@
             feature_maps = tuple(feature_maps)
 
         if not return_dict:
-<<<<<<< HEAD
-            output = (feature_maps,)
-            if output_hidden_states:
-                output += (outputs.hidden_states,)
-=======
             if output_hidden_states:
                 output = (feature_maps,) + outputs[1:]
             else:
                 output = (feature_maps,) + outputs[2:]
->>>>>>> 9df8b301
             return output
 
         return BackboneOutput(
