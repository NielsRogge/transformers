# coding=utf-8
# Copyright 2021 Deepmind and The HuggingFace Inc. team. All rights reserved.
#
# Licensed under the Apache License, Version 2.0 (the "License");
# you may not use this file except in compliance with the License.
# You may obtain a copy of the License at
#
#     http://www.apache.org/licenses/LICENSE-2.0
#
# Unless required by applicable law or agreed to in writing, software
# distributed under the License is distributed on an "AS IS" BASIS,
# WITHOUT WARRANTIES OR CONDITIONS OF ANY KIND, either express or implied.
# See the License for the specific language governing permissions and
# limitations under the License.
""" PyTorch Perceiver model. """


import abc
import math
from dataclasses import dataclass
from functools import reduce
from operator import __add__
from typing import Any, Callable, Mapping, Optional, Tuple

import numpy as np
import torch
import torch.utils.checkpoint
from torch import nn
from torch.nn import CrossEntropyLoss, MSELoss

from ...activations import ACT2FN
from ...file_utils import (
    ModelOutput,
    add_code_sample_docstrings,
    add_start_docstrings,
    add_start_docstrings_to_model_forward,
)
from ...modeling_outputs import BaseModelOutputWithCrossAttentions, MaskedLMOutput, SequenceClassifierOutput
from ...modeling_utils import (
    PreTrainedModel,
    apply_chunking_to_forward,
    find_pruneable_heads_and_indices,
    prune_linear_layer,
)
from ...utils import logging
from .configuration_perceiver import PerceiverConfig


ModalitySizeT = Mapping[str, int]
PreprocessorOutputT = Tuple[torch.Tensor, Optional[torch.Tensor], torch.Tensor]
PreprocessorT = Callable[..., PreprocessorOutputT]
PostprocessorT = Callable[..., Any]

logger = logging.get_logger(__name__)

_CHECKPOINT_FOR_DOC = "deepmind/language-perceiver"
_CONFIG_FOR_DOC = "PerceiverConfig"
_TOKENIZER_FOR_DOC = "PerceiverTokenizer"

PERCEIVER_PRETRAINED_MODEL_ARCHIVE_LIST = [
    "deepmind/language-perceiver",
    # See all Perceiver models at https://huggingface.co/models?filter=perceiver
]


@dataclass
class PerceiverModelOutput(ModelOutput):
    """
    Base class for Perceiver base model's outputs, with potential hidden states, attentions and cross-attentions.

    Args:
        logits (:obj:`torch.FloatTensor` of shape :obj:`(batch_size, num_labels)`):
            Logits.
        last_hidden_state (:obj:`torch.FloatTensor` of shape :obj:`(batch_size, sequence_length, hidden_size)`):
            Sequence of hidden-states at the output of the last layer of the model.
        hidden_states (:obj:`tuple(torch.FloatTensor)`, `optional`, returned when ``output_hidden_states=True`` is passed or when ``config.output_hidden_states=True``):
            Tuple of :obj:`torch.FloatTensor` (one for the output of the embeddings + one for the output of each layer)
            of shape :obj:`(batch_size, sequence_length, hidden_size)`. Hidden-states of the model at the output of
            each layer plus the initial embedding outputs.
        attentions (:obj:`tuple(torch.FloatTensor)`, `optional`, returned when ``output_attentions=True`` is passed or when ``config.output_attentions=True``):
            Tuple of :obj:`torch.FloatTensor` (one for each layer) of shape :obj:`(batch_size, num_heads,
            sequence_length, sequence_length)`. Attentions weights after the attention softmax, used to compute the
            weighted average in the self-attention heads.
        cross_attentions (:obj:`tuple(torch.FloatTensor)`, `optional`, returned when ``output_attentions=True`` is passed or when ``config.output_attentions=True``):
            Tuple of :obj:`torch.FloatTensor` (one for each layer) of shape :obj:`(batch_size, num_heads,
            sequence_length, sequence_length)`. Attentions weights of the decoder's cross-attention layer, after the
            attention softmax, used to compute the weighted average in the cross-attention heads.
    """

    logits: torch.FloatTensor = None
    last_hidden_state: torch.FloatTensor = None
    hidden_states: Optional[Tuple[torch.FloatTensor]] = None
    attentions: Optional[Tuple[torch.FloatTensor]] = None
    cross_attentions: Optional[Tuple[torch.FloatTensor]] = None


@dataclass
class PerceiverDecoderOutput(ModelOutput):
    """
    Base class for Perceiver decoder outputs, with potential cross-attentions.

    Args:
        logits (:obj:`torch.FloatTensor` of shape :obj:`(batch_size, num_labels)`):
            Output of the basic decoder.
        cross_attentions (:obj:`tuple(torch.FloatTensor)`, `optional`, returned when ``output_attentions=True`` is passed or when ``config.output_attentions=True``):
            Tuple of :obj:`torch.FloatTensor` (one for each layer) of shape :obj:`(batch_size, num_heads,
            sequence_length, sequence_length)`. Attentions weights of the decoder's cross-attention layer, after the
            attention softmax, used to compute the weighted average in the cross-attention heads.
    """

    logits: torch.FloatTensor = None
    cross_attentions: Optional[Tuple[torch.FloatTensor]] = None


@dataclass
class PerceiverMaskedLMOutput(MaskedLMOutput):
    """
    Base class for Perceiver's masked language model outputs.

    Args:
        loss (:obj:`torch.FloatTensor` of shape :obj:`(1,)`, `optional`, returned when :obj:`labels` is provided):
            Masked language modeling (MLM) loss.
        logits (:obj:`torch.FloatTensor` of shape :obj:`(batch_size, sequence_length, config.vocab_size)`):
            Prediction scores of the language modeling head (scores for each vocabulary token before SoftMax).
        hidden_states (:obj:`tuple(torch.FloatTensor)`, `optional`, returned when ``output_hidden_states=True`` is passed or when ``config.output_hidden_states=True``):
            Tuple of :obj:`torch.FloatTensor` (one for the output of the embeddings + one for the output of each layer)
            of shape :obj:`(batch_size, sequence_length, hidden_size)`. Hidden-states of the model at the output of
            each layer plus the initial embedding outputs.
        attentions (:obj:`tuple(torch.FloatTensor)`, `optional`, returned when ``output_attentions=True`` is passed or when ``config.output_attentions=True``):
            Tuple of :obj:`torch.FloatTensor` (one for each layer) of shape :obj:`(batch_size, num_heads, num_latents,
            num_latents)`. Attentions weights after the attention softmax, used to compute the weighted average in the
            self-attention heads.
        cross_attentions (:obj:`tuple(torch.FloatTensor)`, `optional`, returned when ``output_attentions=True`` is passed or when ``config.output_attentions=True``):
            Tuple of :obj:`torch.FloatTensor` (one for each layer) of shape :obj:`(batch_size, num_heads,
            sequence_length, sequence_length)`. Attentions weights of the decoder's cross-attention layer, after the
            attention softmax, used to compute the weighted average in the cross-attention heads.
    """

    cross_attentions: Optional[Tuple[torch.FloatTensor]] = None


@dataclass
class PerceiverClassifierOutput(SequenceClassifierOutput):
    """
    Base class for Perceiver's outputs of sequence/image classification models, optical flow and multimodal
    autoencoding.

    Args:
        loss (:obj:`torch.FloatTensor` of shape :obj:`(1,)`, `optional`, returned when :obj:`labels` is provided):
            Classification (or regression if config.num_labels==1) loss.
        logits (:obj:`torch.FloatTensor` of shape :obj:`(batch_size, config.num_labels)`):
            Classification (or regression if config.num_labels==1) scores (before SoftMax).
        hidden_states (:obj:`tuple(torch.FloatTensor)`, `optional`, returned when ``output_hidden_states=True`` is passed or when ``config.output_hidden_states=True``):
            Tuple of :obj:`torch.FloatTensor` (one for the output of the embeddings + one for the output of each layer)
            of shape :obj:`(batch_size, sequence_length, hidden_size)`. Hidden-states of the model at the output of
            each layer plus the initial embedding outputs.
        attentions (:obj:`tuple(torch.FloatTensor)`, `optional`, returned when ``output_attentions=True`` is passed or when ``config.output_attentions=True``):
            Tuple of :obj:`torch.FloatTensor` (one for each layer) of shape :obj:`(batch_size, num_heads,
            sequence_length, sequence_length)`. Attentions weights after the attention softmax, used to compute the
            weighted average in the self-attention heads.
        cross_attentions (:obj:`tuple(torch.FloatTensor)`, `optional`, returned when ``output_attentions=True`` is passed or when ``config.output_attentions=True``):
            Tuple of :obj:`torch.FloatTensor` (one for each layer) of shape :obj:`(batch_size, num_heads,
            sequence_length, sequence_length)`. Attentions weights of the decoder's cross-attention layer, after the
            attention softmax, used to compute the weighted average in the cross-attention heads.
    """

    cross_attentions: Optional[Tuple[torch.FloatTensor]] = None


class PerceiverEmbeddings(nn.Module):
    """Construct the latent embeddings."""

    def __init__(self, config):
        super().__init__()
        self.latents = nn.Parameter(torch.randn(config.num_latents, config.d_latents))

    def forward(self, batch_size):
        embeddings = self.latents.expand(batch_size, -1, -1)  # Thanks, Phil Wang

        return embeddings


class PerceiverSelfAttention(nn.Module):
    """Multi-headed {cross, self}-attention. Can be used both in the encoder as well as in the decoder."""

    def __init__(
        self,
        config,
        is_cross_attention=False,
        qk_channels=None,
        v_channels=None,
        num_heads=1,
        q_dim=None,
        kv_dim=None,
    ):
        super().__init__()
        self.num_heads = num_heads
        # Q and K must have the same number of channels.
        # Default to preserving Q's input's shape.
        if qk_channels is None:
            qk_channels = q_dim
        # V's num_channels determines the shape of the output of QKV-attention.
        # Default to the same number of channels used in the key-query operation.
        if v_channels is None:
            v_channels = qk_channels
        if qk_channels % num_heads != 0:
            raise ValueError(f"qk_channels ({qk_channels}) must be divisible by" f" num_heads ({num_heads}).")
        if v_channels % num_heads != 0:
            raise ValueError(f"v_channels ({v_channels}) must be divisible by" f" num_heads ({num_heads}).")

        self.qk_channels = qk_channels
        self.v_channels = v_channels
        self.qk_channels_per_head = self.qk_channels // num_heads
        self.v_channels_per_head = self.v_channels // num_heads

        # Layer normalization
        self.layernorm1 = nn.LayerNorm(q_dim)
        self.layernorm2 = nn.LayerNorm(kv_dim) if is_cross_attention else nn.Identity()

        # Projection matrices
        self.query = nn.Linear(q_dim, qk_channels)
        self.key = nn.Linear(kv_dim, qk_channels)
        self.value = nn.Linear(kv_dim, v_channels)

        self.dropout = nn.Dropout(config.attention_probs_dropout_prob)

    def transpose_for_scores(self, x, channels_per_head):
        new_x_shape = x.size()[:-1] + (self.num_heads, channels_per_head)
        x = x.view(*new_x_shape)
        return x.permute(0, 2, 1, 3)

    def forward(
        self,
        hidden_states,
        attention_mask=None,
        head_mask=None,
        inputs=None,
        inputs_mask=None,
        output_attentions=False,
    ):
        # if inputs is not None:
        #     print("First few elements of queries before layernorm:", hidden_states[0,:3,:3])
        #     print("Sum of queries before layernorm:", hidden_states.sum())
        #     print("First few elements of keys + values before layernorm:", inputs[0,:3,:3])
        #     print("Sum of keys + values before layernorm:", inputs.sum())

        hidden_states = self.layernorm1(hidden_states)
        inputs = self.layernorm2(inputs)

        # Project queries, keys and values to a common feature dimension.
        # If this is instantiated as a cross-attention module, the keys
        # and values come from the inputs; the attention mask needs to be
        # such that the inputs's non-relevant tokens are not attended to.
        is_cross_attention = inputs is not None
        queries = self.query(hidden_states)

        # if is_cross_attention:
        #     print("First few elements of queries after layernorm:", hidden_states[0, :3, :3])
        #     print("First few elements of keys + values after layernorm:", inputs[0, :3, :3])

        if is_cross_attention:
            keys = self.key(inputs)
            values = self.value(inputs)
            attention_mask = inputs_mask
        else:
            keys = self.key(hidden_states)
            values = self.value(hidden_states)

        # if is_cross_attention:
        #     print("First few elements of queries:", queries[0, :3, :3])
        #     print("First few elements of keys:", keys[0, :3, :3])
        #     print("First few elements of values:", values[0, :3, :3])

        # Reshape channels for multi-head attention.
        # We reshape from (batch_size, time, channels) to (batch_size, num_heads, time, channels per head)
        queries = self.transpose_for_scores(queries, self.qk_channels_per_head)
        keys = self.transpose_for_scores(keys, self.qk_channels_per_head)
        values = self.transpose_for_scores(values, self.v_channels_per_head)

        # Take the dot product between the queries and keys to get the raw attention scores.
        attention_scores = torch.matmul(queries, keys.transpose(-1, -2))

        # print("Shape of attention scores:", attention_scores.shape)
        # print("First few elements of attention scores:", attention_scores[0, :3, :3, :3])

        batch_size, num_heads, seq_len, q_head_dim = queries.shape
        _, _, _, v_head_dim = values.shape
        hiddens = self.num_heads * v_head_dim

        attention_scores = attention_scores / math.sqrt(q_head_dim)

        # print("Shape of attention scores:", attention_scores.shape)
        # print("First few elements of attention scores after scaling:", attention_scores[0, :3, :3, :3])

        # if is_cross_attention:
        #     print("Inputs mask:", inputs_mask)
        #     print("Shape of attention mask:", attention_mask.shape)
        #     print("Sum of attention mask:", attention_mask.sum())

        if attention_mask is not None:
            # Apply the attention mask is (precomputed for all layers in PerceiverModel forward() function)
            attention_scores = attention_scores + attention_mask

        # print("Attention scores after applying mask:", attention_scores[0, :3, :3, :3])
        # print("Sum of attention scores after applying mask:", attention_scores.sum())

        # Normalize the attention scores to probabilities.
        attention_probs = nn.Softmax(dim=-1)(attention_scores)

        # print("Attention probs after softmax:", attention_probs[0, :3, :3, :3])

        # This is actually dropping out entire tokens to attend to, which might
        # seem a bit unusual, but is taken from the original Transformer paper.
        attention_probs = self.dropout(attention_probs)

        # Mask heads if we want to
        if head_mask is not None:
            attention_probs = attention_probs * head_mask

        context_layer = torch.matmul(attention_probs, values)

        context_layer = context_layer.permute(0, 2, 1, 3).contiguous()
        new_context_layer_shape = context_layer.size()[:-2] + (hiddens,)
        context_layer = context_layer.view(*new_context_layer_shape)

        # print("Result:", context_layer[0, :3, :3])

        outputs = (context_layer, attention_probs) if output_attentions else (context_layer,)

        return outputs


class PerceiverSelfOutput(nn.Module):
    def __init__(self, config, input_channels, output_channels):
        super().__init__()
        self.dense = nn.Linear(input_channels, output_channels)

    def forward(self, hidden_states):
        hidden_states = self.dense(hidden_states)
        return hidden_states


class PerceiverAttention(nn.Module):
    """Attention module, including a dense block."""

    def __init__(
        self,
        config,
        is_cross_attention=False,
        qk_channels=None,
        v_channels=None,
        num_heads=1,
        q_dim=None,
        kv_dim=None,
        use_query_residual=True,
    ):
        super().__init__()
        # MultiHead attention
        if is_cross_attention and qk_channels is None:
            if config.cross_attention_shape_for_attention == "q":
                qk_channels = q_dim
            elif config.cross_attention_shape_for_attention == "kv":
                qk_channels = kv_dim
            else:
                raise ValueError(
                    f"Unknown value {config.cross_attention_shape_for_attention} for "
                    "cross_attention_shape_for_attention."
                )
        else:
            if qk_channels is None:
                qk_channels = q_dim
            if v_channels is None:
                v_channels = qk_channels
        self.self = PerceiverSelfAttention(
            config,
            is_cross_attention=is_cross_attention,
            qk_channels=qk_channels,
            v_channels=v_channels,
            num_heads=num_heads,
            q_dim=q_dim,
            kv_dim=kv_dim,
        )
        # dense block
        output_channels = None
        if is_cross_attention:
            output_channels = q_dim
        else:
            if output_channels is None:
                output_channels = v_channels
        self.output = PerceiverSelfOutput(config, input_channels=self.self.v_channels, output_channels=output_channels)
        self.use_query_residual = use_query_residual
        self.pruned_heads = set()

    def prune_heads(self, heads):
        if len(heads) == 0:
            return
        heads, index = find_pruneable_heads_and_indices(
            heads, self.self.num_attention_heads, self.self.attention_head_size, self.pruned_heads
        )

        # Prune linear layers
        self.self.query = prune_linear_layer(self.self.query, index)
        self.self.key = prune_linear_layer(self.self.key, index)
        self.self.value = prune_linear_layer(self.self.value, index)
        self.output.dense = prune_linear_layer(self.output.dense, index, dim=1)

        # Update hyper params and store pruned heads
        self.self.num_attention_heads = self.self.num_attention_heads - len(heads)
        self.self.all_head_size = self.self.attention_head_size * self.self.num_attention_heads
        self.pruned_heads = self.pruned_heads.union(heads)

    def forward(
        self,
        hidden_states,
        attention_mask=None,
        head_mask=None,
        inputs=None,
        inputs_mask=None,
        output_attentions=False,
    ):
        self_outputs = self.self(
            hidden_states,
            attention_mask,
            head_mask,
            inputs,
            inputs_mask,
            output_attentions,
        )

        # Output projection
        attention_output = self.output(self_outputs[0])

        # print("Result after conv1d:", attention_output[0, :3, :3])

        # Optionally include a residual to the original queries.
        # Consider omitting the residual if the semantics of query and output
        # are different, e.g. if queries are positions and outputs are pixels.
        if self.use_query_residual:
            attention_output = attention_output + hidden_states

        # print("Result after query residual:", attention_output[0, :3, :3])

        outputs = (attention_output,) + self_outputs[1:]  # add attentions if we output them
        return outputs


class PerceiverMLP(nn.Module):
    """A Transformer-style dense module to follow attention."""

    def __init__(self, config, input_size, widening_factor):
        super().__init__()
        self.dense1 = nn.Linear(input_size, widening_factor * input_size)
        if isinstance(config.hidden_act, str):
            self.intermediate_act_fn = ACT2FN[config.hidden_act]
        else:
            self.intermediate_act_fn = config.hidden_act
        self.dense2 = nn.Linear(input_size, input_size)

    def forward(self, hidden_states):
        hidden_states = self.dense1(hidden_states)
        hidden_states = self.intermediate_act_fn(hidden_states)
        hidden_states = self.dense2(hidden_states)
        return hidden_states


class PerceiverLayer(nn.Module):
    def __init__(
        self,
        config,
        is_cross_attention=False,
        qk_channels=None,
        v_channels=None,
        num_heads=1,
        q_dim=None,
        kv_dim=None,
        widening_factor=4,
        use_query_residual=True,
    ):
        super().__init__()
        self.chunk_size_feed_forward = config.chunk_size_feed_forward
        self.seq_len_dim = 1
        self.attention = PerceiverAttention(
            config,
            is_cross_attention=is_cross_attention,
            qk_channels=qk_channels,
            v_channels=v_channels,
            num_heads=num_heads,
            q_dim=q_dim,
            kv_dim=kv_dim,
            use_query_residual=use_query_residual,
        )
        self.layernorm = nn.LayerNorm(q_dim)
        self.mlp = PerceiverMLP(config, input_size=q_dim, widening_factor=widening_factor)

    def forward(
        self,
        hidden_states,
        attention_mask=None,
        head_mask=None,
        inputs=None,
        inputs_mask=None,
        output_attentions=False,
    ):
        attention_outputs = self.attention(
            hidden_states,
            attention_mask,
            head_mask,
            inputs,
            inputs_mask,
            output_attentions=output_attentions,
        )
        attention_output = attention_outputs[0]

        outputs = attention_outputs[1:]  # add attentions if we output attention weights

        layer_output = apply_chunking_to_forward(
            self.feed_forward_chunk, self.chunk_size_feed_forward, self.seq_len_dim, attention_output
        )

        layer_output = layer_output + attention_output  # residual connection

        # print("Output after MLP:", layer_output[0, :3, :3])

        outputs = (layer_output,) + outputs

        return outputs

    def feed_forward_chunk(self, attention_output):
        layer_output = self.layernorm(attention_output)

        # print("Output after layernorm before MLP:", layer_output[0, :3, :3])

        layer_output = self.mlp(layer_output)

        return layer_output


class PerceiverEncoder(nn.Module):
    """The Perceiver Encoder: a scalable, fully attentional encoder."""

    def __init__(self, config):
        super().__init__()
        self.config = config

        # Check that we can use multihead-attention with these shapes.
        if config.d_latents % config.num_self_attention_heads != 0:
            raise ValueError(
                f"num_z_channels ({config.d_latents}) must be divisible by"
                f" num_self_attend_heads ({config.num_self_attention_heads})."
            )
        if config.d_latents % config.num_cross_attention_heads != 0:
            raise ValueError(
                f"num_z_channels ({config.d_latents}) must be divisible by"
                f" num_cross_attend_heads ({config.num_cross_attention_heads})."
            )

        # Construct the cross attention layer.
        self.cross_attention = PerceiverLayer(
            config,
            is_cross_attention=True,
            qk_channels=config.qk_channels,
            v_channels=config.v_channels,
            num_heads=config.num_cross_attention_heads,
            q_dim=config.d_latents,
            kv_dim=config.d_model,
            widening_factor=config.cross_attention_widening_factor,
            use_query_residual=config.use_query_residual,
        )

        # Construct a single block of self-attention layers.
        # We get deeper architectures by applying this block more than once.
        self_attends = []
        for _ in range(config.num_self_attends_per_block):
            layer = PerceiverLayer(
                config,
                is_cross_attention=False,
                qk_channels=config.qk_channels,
                v_channels=config.v_channels,
                num_heads=config.num_self_attention_heads,
                q_dim=config.d_latents,
                kv_dim=config.d_latents,
                widening_factor=config.self_attention_widening_factor,
            )
            self_attends.append(layer)

        self.self_attends = nn.ModuleList(self_attends)

    def forward(
        self,
        hidden_states,
        attention_mask=None,
        head_mask=None,
        inputs=None,
        inputs_mask=None,
        output_attentions=False,
        output_hidden_states=False,
        return_dict=True,
    ):
        all_hidden_states = () if output_hidden_states else None
        all_self_attentions = () if output_attentions else None
        all_cross_attentions = () if output_attentions else None

        # print("Shape of latents before cross-attention:", hidden_states.shape)
        # print("First few elements of latents:", hidden_states[0, :3, :3])

        # print("Shape of inputs before cross-attention:", inputs.shape)
        # print("First few elements of inputs:", inputs[0,:3,:3])

        # Apply the cross-attention between the latents (hidden_states) and inputs:
        layer_outputs = self.cross_attention(
            hidden_states,
            attention_mask=attention_mask,
            head_mask=None,
            inputs=inputs,
            inputs_mask=inputs_mask,
            output_attentions=output_attentions,
        )
        hidden_states = layer_outputs[0]

        if output_attentions:
            all_cross_attentions = all_cross_attentions + (layer_outputs[1],)

        # Apply the block of self-attention layers more than once:
        for _ in range(self.config.num_blocks):
            for i, layer_module in enumerate(self.self_attends):
                # print(f"Block {i} -----------------------------------------------")
                # print(f"Hidden states before block {i}:", hidden_states[0, :3, :3])
                if output_hidden_states:
                    all_hidden_states = all_hidden_states + (hidden_states,)

                layer_head_mask = head_mask[i] if head_mask is not None else None

                layer_outputs = layer_module(
                    hidden_states,
                    attention_mask,
                    layer_head_mask,
                    output_attentions=output_attentions,
                )

                hidden_states = layer_outputs[0]
                if output_attentions:
                    all_self_attentions = all_self_attentions + (layer_outputs[1],)

            if output_hidden_states:
                all_hidden_states = all_hidden_states + (hidden_states,)

        if not return_dict:
            return tuple(
                v
                for v in [
                    hidden_states,
                    all_hidden_states,
                    all_self_attentions,
                    all_cross_attentions,
                ]
                if v is not None
            )
        return BaseModelOutputWithCrossAttentions(
            last_hidden_state=hidden_states,
            hidden_states=all_hidden_states,
            attentions=all_self_attentions,
            cross_attentions=all_cross_attentions,
        )


class PerceiverPreTrainedModel(PreTrainedModel):
    """
    An abstract class to handle weights initialization and a simple interface for downloading and loading pretrained
    models.
    """

    config_class = PerceiverConfig
    base_model_prefix = "perceiver"

    def _init_weights(self, module):
        """Initialize the weights"""
        if isinstance(module, nn.Linear):
            # Slightly different from the TF version which uses truncated_normal for initialization
            # cf https://github.com/pytorch/pytorch/pull/5617
            module.weight.data.normal_(mean=0.0, std=self.config.initializer_range)
            if module.bias is not None:
                module.bias.data.zero_()
        elif isinstance(module, nn.Embedding):
            module.weight.data.normal_(mean=0.0, std=self.config.initializer_range)
            if module.padding_idx is not None:
                module.weight.data[module.padding_idx].zero_()
        elif isinstance(module, nn.LayerNorm):
            module.bias.data.zero_()
            module.weight.data.fill_(1.0)


PERCEIVER_START_DOCSTRING = r"""
    This model is a PyTorch `torch.nn.Module <https://pytorch.org/docs/stable/nn.html#torch.nn.Module>`_ sub-class. Use
    it as a regular PyTorch Module and refer to the PyTorch documentation for all matter related to general usage and
    behavior.

    Parameters:
        config (:class:`~transformers.PerceiverConfig`): Model configuration class with all the parameters of the model.
            Initializing with a config file does not load the weights associated with the model, only the
            configuration. Check out the :meth:`~transformers.PreTrainedModel.from_pretrained` method to load the model
            weights.
"""

PERCEIVER_INPUTS_DOCSTRING = r"""
    Args:
        inputs
            ...
        attention_mask (:obj:`torch.FloatTensor` of shape :obj:`{0}`, `optional`):
            Mask to avoid performing attention on padding token indices. Mask values selected in ``[0, 1]``:

            - 1 for tokens that are **not masked**,
            - 0 for tokens that are **masked**.

            `What are attention masks? <../glossary.html#attention-mask>`__
        head_mask (:obj:`torch.FloatTensor` of shape :obj:`(num_heads,)` or :obj:`(num_layers, num_heads)`, `optional`):
            Mask to nullify selected heads of the self-attention modules. Mask values selected in ``[0, 1]``:

            - 1 indicates the head is **not masked**,
            - 0 indicates the head is **masked**.

        output_attentions (:obj:`bool`, `optional`):
            Whether or not to return the attentions tensors of all attention layers. See ``attentions`` under returned
            tensors for more detail.
        output_hidden_states (:obj:`bool`, `optional`):
            Whether or not to return the hidden states of all layers. See ``hidden_states`` under returned tensors for
            more detail.
        return_dict (:obj:`bool`, `optional`):
            Whether or not to return a :class:`~transformers.file_utils.ModelOutput` instead of a plain tuple.
"""


@add_start_docstrings(
    """The Perceiver: a scalable, fully attentional architecture.""",
    PERCEIVER_START_DOCSTRING,
)
class PerceiverModel(PerceiverPreTrainedModel):
    def __init__(self, config, decoder=None, input_preprocessor=None, output_postprocessor=None):
        super().__init__(config)
        self.config = config

        self.input_preprocessor = input_preprocessor
        self.output_postprocessor = output_postprocessor
        self.embeddings = PerceiverEmbeddings(config)
        self.encoder = PerceiverEncoder(config)
        self.decoder = decoder

        self.init_weights()

    def get_input_embeddings(self):
        return self.embeddings.latents

    def set_input_embeddings(self, value):
        self.embeddings.latents = value

    def _prune_heads(self, heads_to_prune):
        """
        Prunes heads of the model. heads_to_prune: dict of {layer_num: list of heads to prune in this layer} See base
        class PreTrainedModel
        """
        for layer, heads in heads_to_prune.items():
            self.encoder.layer[layer].attention.prune_heads(heads)

    @add_start_docstrings_to_model_forward(PERCEIVER_INPUTS_DOCSTRING.format("(batch_size, sequence_length)"))
    @add_code_sample_docstrings(
        processor_class=_TOKENIZER_FOR_DOC,
        checkpoint=_CHECKPOINT_FOR_DOC,
        output_type=PerceiverModelOutput,
        config_class=_CONFIG_FOR_DOC,
    )
    def forward(
        self,
        inputs,
        attention_mask=None,
        subsampled_output_points=None,
        head_mask=None,
        output_attentions=None,
        output_hidden_states=None,
        return_dict=None,
    ):
        output_attentions = output_attentions if output_attentions is not None else self.config.output_attentions
        output_hidden_states = (
            output_hidden_states if output_hidden_states is not None else self.config.output_hidden_states
        )
        return_dict = return_dict if return_dict is not None else self.config.use_return_dict

        if self.input_preprocessor is not None:
            inputs, modality_sizes, inputs_without_pos = self.input_preprocessor(inputs)
        else:
            modality_sizes = None
            inputs_without_pos = None

        #print("Shape of inputs before going into perceiver:", inputs.shape)
        # print("First elements of inputs:", inputs[0,:3,:3])

        if inputs.size()[-1] != self.config.d_model:
            raise ValueError(
                f"Last dimension of the inputs: {inputs.size()[-1]} doesn't correspond to config.d_model: {self.config.d_model}. "
                "Please update config.d_model appropriately."
            )
        else:
            input_shape = inputs.size()

        batch_size, seq_length, _ = input_shape
        device = inputs.device

        # If no attention mask is provided, make them all ones
        if attention_mask is None:
            attention_mask = torch.ones(((batch_size, seq_length)), device=device)
        # Make the attention mask broadcastable to [batch_size, num_heads, seq_length, seq_length]
        extended_attention_mask = self.invert_attention_mask(attention_mask)

        # Prepare head mask if needed
        # 1.0 in head_mask indicate we keep the head
        # attention_probs has shape bsz x n_heads x N x N
        # input head_mask has shape [num_heads] or [num_blocks x num_heads]
        # and head_mask is converted to shape [num_blocks x batch x num_heads x N x N]
        head_mask = self.get_head_mask(head_mask, self.config.num_blocks * self.config.num_self_attends_per_block)

        embedding_output = self.embeddings(batch_size=batch_size)

        encoder_outputs = self.encoder(
            embedding_output,
            attention_mask=None,
            head_mask=head_mask,
            inputs=inputs,
            inputs_mask=extended_attention_mask,
            output_attentions=output_attentions,
            output_hidden_states=output_hidden_states,
            return_dict=return_dict,
        )
        sequence_output = encoder_outputs[0]

        print("Shape of encoder outputs:", sequence_output.shape)
        # print("Encoder outputs:", sequence_output[0, :3, :3])

        # print("Modality sizes before postprocessing:", modality_sizes)

        logits = None
        if self.decoder:
            _, output_modality_sizes = self.decoder.output_shape(inputs)
            output_modality_sizes = output_modality_sizes or modality_sizes
            decoder_query = self.decoder.decoder_query(
                inputs, modality_sizes, inputs_without_pos, subsampled_points=subsampled_output_points
            )
            decoder_outputs = self.decoder(
                decoder_query,
                z=sequence_output,
                query_mask=extended_attention_mask,
                output_attentions=output_attentions,
            )
            logits = decoder_outputs.logits

            # add cross-attentions of decoder
            if output_attentions and decoder_outputs.cross_attentions is not None:
                if return_dict:
                    encoder_outputs.cross_attentions = (
                        encoder_outputs.cross_attentions + decoder_outputs.cross_attentions
                    )
                else:
                    encoder_outputs = encoder_outputs + decoder_outputs.cross_attentions

            print("Shape of decoder outputs:", logits.shape)

            if self.output_postprocessor:
                logits = self.output_postprocessor(logits, modality_sizes=output_modality_sizes)

        if not return_dict:
            return (
                logits,
                sequence_output,
            ) + encoder_outputs[1:]

        return PerceiverModelOutput(
            logits=logits,
            last_hidden_state=sequence_output,
            hidden_states=encoder_outputs.hidden_states,
            attentions=encoder_outputs.attentions,
            cross_attentions=encoder_outputs.cross_attentions,
        )


@add_start_docstrings("""Example use of Perceiver for masked language modeling. """, PERCEIVER_START_DOCSTRING)
class PerceiverForMaskedLM(PerceiverPreTrainedModel):
    def __init__(self, config):
        super().__init__(config)

        self.perceiver = PerceiverModel(
            config,
            input_preprocessor=PerceiverTextPreprocessor(config),
            decoder=PerceiverBasicDecoder(
                config,
                output_num_channels=config.d_latents,
                output_index_dims=config.max_position_embeddings,  # we need to define the seq_len of the inputs beforehand
                num_channels=config.d_model,
                qk_channels=8 * 32,
                v_channels=config.d_model,
                num_heads=8,
                use_query_residual=False,
                final_project=False,
                trainable_position_encoding_kwargs=dict(
                    num_channels=config.d_model, index_dims=config.max_position_embeddings
                ),
            ),
        )
        self.embedding_decoder = PerceiverEmbeddingDecoder(config)

        self.init_weights()

    @add_start_docstrings_to_model_forward(PERCEIVER_INPUTS_DOCSTRING.format("batch_size, sequence_length"))
    @add_code_sample_docstrings(
        processor_class=_TOKENIZER_FOR_DOC,
        checkpoint=_CHECKPOINT_FOR_DOC,
        output_type=PerceiverMaskedLMOutput,
        config_class=_CONFIG_FOR_DOC,
    )
    def forward(
        self,
        inputs=None,
        attention_mask=None,
        head_mask=None,
        output_attentions=None,
        output_hidden_states=None,
        labels=None,
        return_dict=None,
    ):
        r"""
        labels (:obj:`torch.LongTensor` of shape :obj:`(batch_size, sequence_length)`, `optional`):
            Labels for computing the masked language modeling loss. Indices should be in ``[-100, 0, ...,
            config.vocab_size]`` (see ``input_ids`` docstring) Tokens with indices set to ``-100`` are ignored
            (masked), the loss is only computed for the tokens with labels in ``[0, ..., config.vocab_size]``
        """

        return_dict = return_dict if return_dict is not None else self.config.use_return_dict

        outputs = self.perceiver(
            inputs=inputs,
            attention_mask=attention_mask,
            head_mask=head_mask,
            output_attentions=output_attentions,
            output_hidden_states=output_hidden_states,
            return_dict=return_dict,
        )

        logits = self.embedding_decoder(
            outputs.logits if return_dict else outputs[0], embedding_layer=self.perceiver.input_preprocessor.embeddings
        )

        masked_lm_loss = None
        if labels is not None:
            loss_fct = CrossEntropyLoss()  # -100 index = padding token
            masked_lm_loss = loss_fct(logits.view(-1, self.config.vocab_size), labels.view(-1))

        if not return_dict:
            output = (logits,) + outputs[2:]
            return ((masked_lm_loss,) + output) if masked_lm_loss is not None else output

        return PerceiverMaskedLMOutput(
            loss=masked_lm_loss,
            logits=logits,
            hidden_states=outputs.hidden_states,
            attentions=outputs.attentions,
            cross_attentions=outputs.cross_attentions,
        )


# @add_start_docstrings("""Example use of Perceiver for image classification. """, PERCEIVER_START_DOCSTRING)
class PerceiverForImageClassification(PerceiverPreTrainedModel):
    def __init__(self, config):
        super().__init__(config)

        self.num_labels = config.num_labels
        self.perceiver = PerceiverModel(
            config,
            input_preprocessor=PerceiverImagePreprocessor(
                config,
                prep_type="conv1x1",
                spatial_downsample=1,
                out_channels=256,
                position_encoding_type="trainable",
                concat_or_add_pos="concat",
                project_pos_dim=256,
                trainable_position_encoding_kwargs=dict(
                    num_channels=256,
                    index_dims=config.image_size ** 2,
                ),
            ),
            decoder=PerceiverClassificationDecoder(
                config,
                num_channels=config.d_latents,
                trainable_position_encoding_kwargs=dict(num_channels=config.d_latents, index_dims=1),
                use_query_residual=True,
            ),
        )

        self.init_weights()

    # @add_start_docstrings_to_model_forward(PERCEIVER_INPUTS_DOCSTRING.format("batch_size, sequence_length"))
    # @add_code_sample_docstrings(
    #     processor_class=_TOKENIZER_FOR_DOC,
    #     checkpoint=_CHECKPOINT_FOR_DOC,
    #     output_type=SequenceClassifierOutput,
    #     config_class=_CONFIG_FOR_DOC,
    # )
    def forward(
        self,
        inputs=None,
        attention_mask=None,
        head_mask=None,
        output_attentions=None,
        output_hidden_states=None,
        labels=None,
        return_dict=None,
    ):
        return_dict = return_dict if return_dict is not None else self.config.use_return_dict

        outputs = self.perceiver(
            inputs=inputs,
            attention_mask=attention_mask,
            head_mask=head_mask,
            output_attentions=output_attentions,
            output_hidden_states=output_hidden_states,
            return_dict=return_dict,
        )
        logits = outputs.logits if return_dict else outputs[0]

        loss = None
        if labels is not None:
            if self.num_labels == 1:
                #  We are doing regression
                loss_fct = MSELoss()
                loss = loss_fct(logits.view(-1), labels.view(-1))
            else:
                loss_fct = CrossEntropyLoss()
                loss = loss_fct(logits.view(-1, self.num_labels), labels.view(-1))

        if not return_dict:
            output = (logits,) + outputs[2:]
            return ((loss,) + output) if loss is not None else output

        return PerceiverClassifierOutput(
            loss=loss,
            logits=logits,
            hidden_states=outputs.hidden_states,
            attentions=outputs.attentions,
            cross_attentions=outputs.cross_attentions,
        )


# @add_start_docstrings("""Example use of Perceiver for image classification. """, PERCEIVER_START_DOCSTRING)
class PerceiverForImageClassificationFourier(PerceiverPreTrainedModel):
    def __init__(self, config):
        super().__init__(config)

        self.num_labels = config.num_labels
        self.perceiver = PerceiverModel(
            config,
            input_preprocessor=PerceiverImagePreprocessor(
                config,
                prep_type="pixels",
                spatial_downsample=1,
                fourier_position_encoding_kwargs=dict(
                    concat_pos=True, max_resolution=(224, 224), num_bands=64, sine_only=False
                ),
            ),
            decoder=PerceiverClassificationDecoder(
                config,
                num_channels=config.d_latents,
                trainable_position_encoding_kwargs=dict(num_channels=config.d_latents, index_dims=1),
                use_query_residual=True,
            ),
        )

        self.init_weights()

    # @add_start_docstrings_to_model_forward(PERCEIVER_INPUTS_DOCSTRING.format("batch_size, sequence_length"))
    # @add_code_sample_docstrings(
    #     processor_class=_TOKENIZER_FOR_DOC,
    #     checkpoint=_CHECKPOINT_FOR_DOC,
    #     output_type=SequenceClassifierOutput,
    #     config_class=_CONFIG_FOR_DOC,
    # )
    def forward(
        self,
        inputs=None,
        attention_mask=None,
        head_mask=None,
        output_attentions=None,
        output_hidden_states=None,
        labels=None,
        return_dict=None,
    ):
        return_dict = return_dict if return_dict is not None else self.config.use_return_dict

        outputs = self.perceiver(
            inputs=inputs,
            attention_mask=attention_mask,
            head_mask=head_mask,
            output_attentions=output_attentions,
            output_hidden_states=output_hidden_states,
            return_dict=return_dict,
        )
        logits = outputs.logits if return_dict else outputs[0]

        loss = None
        if labels is not None:
            if self.num_labels == 1:
                #  We are doing regression
                loss_fct = MSELoss()
                loss = loss_fct(logits.view(-1), labels.view(-1))
            else:
                loss_fct = CrossEntropyLoss()
                loss = loss_fct(logits.view(-1, self.num_labels), labels.view(-1))

        if not return_dict:
            output = (logits,) + outputs[2:]
            return ((loss,) + output) if loss is not None else output

        return PerceiverClassifierOutput(
            loss=loss,
            logits=logits,
            hidden_states=outputs.hidden_states,
            attentions=outputs.attentions,
            cross_attentions=outputs.cross_attentions,
        )


# @add_start_docstrings("""Example use of Perceiver for image classification. """, PERCEIVER_START_DOCSTRING)
class PerceiverForImageClassificationConvProcessing(PerceiverPreTrainedModel):
    def __init__(self, config):
        super().__init__(config)

        self.num_labels = config.num_labels
        self.perceiver = PerceiverModel(
            config,
            input_preprocessor=PerceiverImagePreprocessor(
                config,
                prep_type="conv",
                spatial_downsample=1,
                position_encoding_type="fourier",
                fourier_position_encoding_kwargs=dict(
                    concat_pos=True, max_resolution=(56, 56), num_bands=64, sine_only=False
                ),
            ),
            decoder=PerceiverClassificationDecoder(
                config,
                num_channels=config.d_latents,
                trainable_position_encoding_kwargs=dict(num_channels=config.d_latents, index_dims=1),
                use_query_residual=True,
            ),
        )

        self.init_weights()

    # @add_start_docstrings_to_model_forward(PERCEIVER_INPUTS_DOCSTRING.format("batch_size, sequence_length"))
    # @add_code_sample_docstrings(
    #     processor_class=_TOKENIZER_FOR_DOC,
    #     checkpoint=_CHECKPOINT_FOR_DOC,
    #     output_type=SequenceClassifierOutput,
    #     config_class=_CONFIG_FOR_DOC,
    # )
    def forward(
        self,
        inputs=None,
        attention_mask=None,
        head_mask=None,
        output_attentions=None,
        output_hidden_states=None,
        labels=None,
        return_dict=None,
    ):
        return_dict = return_dict if return_dict is not None else self.config.use_return_dict

        outputs = self.perceiver(
            inputs=inputs,
            attention_mask=attention_mask,
            head_mask=head_mask,
            output_attentions=output_attentions,
            output_hidden_states=output_hidden_states,
            return_dict=return_dict,
        )
        logits = outputs.logits if return_dict else outputs[0]

        loss = None
        if labels is not None:
            if self.num_labels == 1:
                #  We are doing regression
                loss_fct = MSELoss()
                loss = loss_fct(logits.view(-1), labels.view(-1))
            else:
                loss_fct = CrossEntropyLoss()
                loss = loss_fct(logits.view(-1, self.num_labels), labels.view(-1))

        if not return_dict:
            output = (logits,) + outputs[2:]
            return ((loss,) + output) if loss is not None else output

        return PerceiverClassifierOutput(
            loss=loss,
            logits=logits,
            hidden_states=outputs.hidden_states,
            attentions=outputs.attentions,
            cross_attentions=outputs.cross_attentions,
        )


# @add_start_docstrings("""Example use of Perceiver for optical flow. """, PERCEIVER_START_DOCSTRING)
class PerceiverForOpticalFlow(PerceiverPreTrainedModel):
    def __init__(self, config):
        super().__init__(config)

        self.perceiver = PerceiverModel(
            config,
            input_preprocessor=PerceiverImagePreprocessor(
                config,
                prep_type="patches",
                spatial_downsample=1,
                conv_after_patching=True,
                conv_after_patching_in_channels=54,
                temporal_downsample=2,
                position_encoding_type="fourier",
                # position_encoding_kwargs
                fourier_position_encoding_kwargs=dict(
                    num_bands=64,
                    max_resolution=config.train_size,
                    sine_only=False,
                    concat_pos=True,
                ),
            ),
            decoder=PerceiverFlowDecoder(
                config,
                num_channels=config.d_model,
                output_image_shape=config.train_size,
                rescale_factor=100.0,
                # decoder kwargs
                use_query_residual=False,
                output_num_channels=2,
                # We query the decoder using the first frame features
                # rather than a standard decoder position encoding.
                position_encoding_type="fourier",
                fourier_position_encoding_kwargs=dict(
                    concat_pos=True, max_resolution=config.train_size, num_bands=64, sine_only=False
                ),
            ),
        )

        self.init_weights()

    # @add_start_docstrings_to_model_forward(PERCEIVER_INPUTS_DOCSTRING.format("batch_size, sequence_length"))
    # @add_code_sample_docstrings(
    #     processor_class=_TOKENIZER_FOR_DOC,
    #     checkpoint=_CHECKPOINT_FOR_DOC,
    #     output_type=SequenceClassifierOutput,
    #     config_class=_CONFIG_FOR_DOC,
    # )
    def forward(
        self,
        inputs=None,
        attention_mask=None,
        head_mask=None,
        output_attentions=None,
        output_hidden_states=None,
        labels=None,
        return_dict=None,
    ):
        return_dict = return_dict if return_dict is not None else self.config.use_return_dict

        outputs = self.perceiver(
            inputs=inputs,
            attention_mask=attention_mask,
            head_mask=head_mask,
            output_attentions=output_attentions,
            output_hidden_states=output_hidden_states,
            return_dict=return_dict,
        )
        logits = outputs.logits if return_dict else outputs[0]

        loss = None
        if labels is not None:
            raise NotImplementedError("Optical flow training is not yet supported")

        if not return_dict:
            output = (logits,) + outputs[2:]
            return ((loss,) + output) if loss is not None else output

        return PerceiverClassifierOutput(
            loss=loss,
            logits=logits,
            hidden_states=outputs.hidden_states,
            attentions=outputs.attentions,
            cross_attentions=outputs.cross_attentions,
        )


# @add_start_docstrings("""Example use of Perceiver for multimodal autoencoding. """, PERCEIVER_START_DOCSTRING)
class PerceiverForMultimodalAutoencoding(PerceiverPreTrainedModel):
    def __init__(self, config, subsampling):
        super().__init__(config)

        n_audio_samples = config.num_frames * config.audio_samples_per_frame

        subsampled_index_dims = {
            "audio": subsampling["audio"].shape[0],
            "image": subsampling["image"].shape[0],
            "label": 1,
        }

        input_preprocessor = PerceiverMultimodalPreprocessor(
            min_padding_size=4,
            modalities={
                "audio": PerceiverAudioPreprocessor(
                    config,
                    position_encoding_type="fourier",
                    fourier_position_encoding_kwargs=dict(
                        num_bands=192,
                        max_resolution=(n_audio_samples,),
                        sine_only=False,
                        concat_pos=True,
                    ),
                    prep_type="patches",
                    samples_per_patch=config.samples_per_patch,
                ),
                "image": PerceiverImagePreprocessor(
                    config,
                    position_encoding_type="fourier",
                    fourier_position_encoding_kwargs=dict(
                        num_bands=32,
                        max_resolution=(config.num_frames, config.image_size, config.image_size),
                        sine_only=False,
                        concat_pos=True,
                    ),
                    prep_type="patches",
                    spatial_downsample=4,
                    temporal_downsample=1,
                ),
                "label": PerceiverOneHotPreprocessor(config),
            },
            mask_probs={"image": 0.0, "audio": 0.0, "label": 1.0},
        )

        image_decoder = PerceiverBasicVideoAutoencodingDecoder(
            config,
            # Autoencoding, don't pass inputs to the queries.
            concat_preprocessed_input=False,
            subsampled_index_dims=subsampling["image"],
            output_shape=config.output_shape,
            # num_z_channels=1024,
            output_num_channels=512,
            use_query_residual=False,
            position_encoding_only=True,
            position_encoding_type="fourier",
            fourier_position_encoding_kwargs=dict(
                num_bands=32,
                max_resolution=(config.num_frames, config.image_size, config.image_size),
                sine_only=False,
                concat_pos=True,
            ),
        )

        decoder = PerceiverMultimodalDecoder(
            config,
            # Autoencoding, don't pass inputs to the queries.
            concat_preprocessed_input=False,
            subsampled_index_dims=subsampled_index_dims,
            # Modality specific decoders are used ONLY to generate queries.
            # All modalties are decoded together using a unified decoder.
            modalities={
                "audio": PerceiverBasicDecoder(
                    config,
                    # Autoencoding, don't pass inputs to the queries.
                    concat_preprocessed_input=False,
                    subsampled_index_dims=subsampling["audio"],
                    output_index_dims=(n_audio_samples // config.samples_per_patch,),
                    # num_z_channels=1024,
                    output_num_channels=512,
                    use_query_residual=False,
                    position_encoding_only=True,
                    position_encoding_type="fourier",
                    fourier_position_encoding_kwargs=dict(
                        num_bands=192,
                        max_resolution=(n_audio_samples,),
                        sine_only=False,
                        concat_pos=True,
                    ),
                ),
                "image": image_decoder,
                "label": PerceiverClassificationDecoder(
                    config,
                    # Autoencoding, don't pass inputs to the queries.
                    concat_preprocessed_input=False,
                    # num_z_channels=1024,
                    use_query_residual=False,
                    position_encoding_only=True,
                    position_encoding_type="trainable",
                    trainable_position_encoding_kwargs=dict(
                        num_channels=1024,
                        index_dims=1,
                    ),
                ),
            },
            num_outputs=None,
            output_num_channels=512,
            use_query_residual=False,
        )

        output_postprocessor = PerceiverMultimodalPostprocessor(
            modalities={
                "audio": PerceiverAudioPostprocessor(config, in_channels=512),
                "image": PerceiverProjectionPostprocessor(in_channels=512, out_channels=3),
                "label": PerceiverClassificationPostprocessor(config, in_channels=512),
            }
        )

        self.perceiver = PerceiverModel(
            config,
            input_preprocessor=input_preprocessor,
            decoder=decoder,
            output_postprocessor=output_postprocessor,
        )

        self.init_weights()

    # @add_start_docstrings_to_model_forward(PERCEIVER_INPUTS_DOCSTRING.format("batch_size, sequence_length"))
    # @add_code_sample_docstrings(
    #     processor_class=_TOKENIZER_FOR_DOC,
    #     checkpoint=_CHECKPOINT_FOR_DOC,
    #     output_type=SequenceClassifierOutput,
    #     config_class=_CONFIG_FOR_DOC,
    # )
    def forward(
        self,
        inputs=None,
        attention_mask=None,
        subsampled_output_points=None,
        head_mask=None,
        output_attentions=None,
        output_hidden_states=None,
        labels=None,
        return_dict=None,
    ):
        return_dict = return_dict if return_dict is not None else self.config.use_return_dict

        outputs = self.perceiver(
            inputs=inputs,
            attention_mask=attention_mask,
            subsampled_output_points=subsampled_output_points,
            head_mask=head_mask,
            output_attentions=output_attentions,
            output_hidden_states=output_hidden_states,
            return_dict=return_dict,
        )
        logits = outputs.logits if return_dict else outputs[0]

        loss = None
        if labels is not None:
            raise NotImplementedError("Multimodal autoencoding training is not yet supported")

        if not return_dict:
            output = (logits,) + outputs[2:]
            return ((loss,) + output) if loss is not None else output

        return PerceiverClassifierOutput(
            loss=loss,
            logits=logits,
            hidden_states=outputs.hidden_states,
            attentions=outputs.attentions,
            cross_attentions=outputs.cross_attentions,
        )


# Below: position encodings


def build_position_encoding(
    position_encoding_type,
    out_channels=None,
    project_pos_dim=-1,
    trainable_position_encoding_kwargs=None,
    fourier_position_encoding_kwargs=None,
):
    """
    Builds the position encoding.

    Args:

    - out_channels: refers to the number of channels of the position encodings.
    - project_pos_dim: if specified, will project the position encodings to this dimension.

    """

    if position_encoding_type == "trainable":
        if not trainable_position_encoding_kwargs:
            raise ValueError("Make sure to pass trainable_position_encoding_kwargs")
        output_pos_enc = PerceiverTrainablePositionEncoding(**trainable_position_encoding_kwargs)
    elif position_encoding_type == "fourier":
        # We don't use the index_dims argument, as this is only known during the forward pass
        if not fourier_position_encoding_kwargs:
            raise ValueError("Make sure to pass fourier_position_encoding_kwargs")
        output_pos_enc = PerceiverFourierPositionEncoding(**fourier_position_encoding_kwargs)
    else:
        raise ValueError(f"Unknown position encoding type: {position_encoding_type}.")

    # Optionally, project the position encoding to a target dimension:
    positions_projection = nn.Linear(out_channels, project_pos_dim) if project_pos_dim > 0 else nn.Identity()

    return output_pos_enc, positions_projection


# Below: Perceiver decoders


class PerceiverAbstractDecoder(nn.Module, metaclass=abc.ABCMeta):
    """Perceiver abstract decoder."""

    @abc.abstractmethod
    def decoder_query(self, inputs, modality_sizes=None, inputs_without_pos=None, subsampled_points=None):
        raise NotImplementedError

    @property
    @abc.abstractmethod
    def num_query_channels(self):
        raise NotImplementedError

    @abc.abstractmethod
    def output_shape(self, inputs):
        raise NotImplementedError

    @abc.abstractmethod
    def forward(self, query, z, query_mask=None):
        raise NotImplementedError


class PerceiverProjectionDecoder(PerceiverAbstractDecoder):
    """Baseline projection decoder (no cross-attention)."""

    def __init__(self, config):
        super().__init__()
        self.classifier = nn.Linear(config.d_latents, config.num_labels)

    def decoder_query(self, inputs, modality_sizes=None, inputs_without_pos=None, subsampled_points=None):
        return None

    def output_shape(self, inputs):
        return ((inputs.shape[0], self.num_labels), None)

    def forward(self, query, z, query_mask=None):
        # (batch_size, num_latents, d_latents) -> (batch_size, d_latents)
        z = torch.mean(z, dim=1)
        # (batch_size, d_latents) -> (batch_size, config.num_labels)
        logits = self.classifier(z)
        return logits


class PerceiverBasicDecoder(PerceiverAbstractDecoder):
    """
    Cross-attention-based decoder.

    Here, `output_num_channels` refers to the number of output channels. `num_channels` refers to the number of
    channels of the output queries.

    """

    def __init__(
        self,
        config,
        output_num_channels,
        position_encoding_type="trainable",
        # The following 2 arguments are ignored if position_encoding_type == 'none':
        output_index_dims=None,
        num_channels=128,
        subsampled_index_dims=None,
        qk_channels=None,
        v_channels=None,
        num_heads=1,
        widening_factor=1,
        use_query_residual=False,
        concat_preprocessed_input=False,
        final_project=True,
        position_encoding_only=False,
        **position_encoding_kwargs,
    ):
        super().__init__()

        self.output_num_channels = output_num_channels
        # If `none`, the decoder will not construct any position encodings.
        # You should construct your own when quering the decoder.
        self.output_position_encodings = None
        self.position_encoding_type = position_encoding_type
        self.position_encoding_kwargs = position_encoding_kwargs
        if position_encoding_type != "none":
            self.output_position_encodings, self.positions_projection = build_position_encoding(
                position_encoding_type=position_encoding_type, **position_encoding_kwargs
            )

        self.output_index_dims = output_index_dims
        self.num_channels = num_channels
        if subsampled_index_dims is None:
            subsampled_index_dims = output_index_dims
        self.subsampled_index_dims = subsampled_index_dims
        self.concat_preprocessed_input = concat_preprocessed_input
        self.final_project = final_project
        self.position_encoding_only = position_encoding_only

        # for multimodal autoencoding, we don't need the decoder cross-attention and final layer
        # so then we will set position_encoding_only to True
        if not self.position_encoding_only:
            self.decoding_cross_attention = PerceiverLayer(
                config,
                is_cross_attention=True,
                qk_channels=qk_channels,
                v_channels=v_channels,
                num_heads=num_heads,
                q_dim=num_channels,
                kv_dim=config.d_latents,
                widening_factor=widening_factor,
                use_query_residual=use_query_residual,
            )
            self.final_layer = nn.Linear(num_channels, output_num_channels) if final_project else nn.Identity()

    @property
    def num_query_channels(self) -> int:
        if self.position_encoding_type == "none":  # Queries come from elsewhere
            raise ValueError(
                "You cannot calculate number of decoder query channels when position_encoding_type is set to none"
            )
        if self.position_encoding_only:
            if "project_pos_dim" in self.position_encoding_kwargs:
                return self.position_encoding_kwargs["project_pos_dim"]
            return self.output_position_encodings.output_size()
        if self.final_project:
            return self.output_num_channels
        return self.num_channels

    def output_shape(self, inputs):
        return ((inputs[0], self.subsampled_index_dims, self.output_num_channels), None)

    def decoder_query(self, inputs, modality_sizes=None, inputs_without_pos=None, subsampled_points=None):
        if self.position_encoding_type == "none":  # Queries come from elsewhere
            raise ValueError("You cannot construct decoder queries when position_encoding_type is set to none")
        if subsampled_points is not None:
            # subsampled_points are the indices if the inputs would be flattened
            # however, the inputs aren't flattened, that's why we use unravel_index
            # to get the indices for the unflattened array
            # unravel_index returns a tuple (x_idx, y_idx, ...)
            # stack to get the [n, d] tensor of coordinates
            indices = list(torch.from_numpy(x) for x in np.unravel_index(subsampled_points, self.output_index_dims))
            pos = torch.stack(indices, dim=1)
            batch_size = inputs.shape[0]
            # Map these coordinates to [-1, 1]
            pos = -1 + 2 * pos / torch.tensor(self.output_index_dims)[None, :]
            pos = torch.broadcast_to(pos[None], [batch_size, pos.shape[0], pos.shape[1]])
            # Construct the position encoding.
            if self.position_encoding_type == "trainable":
                pos_emb = self.output_position_encodings(batch_size)
            elif self.position_encoding_type == "fourier":
                pos_emb = self.output_position_encodings(
                    self.output_index_dims, batch_size=batch_size, device=inputs.device, pos=pos
                )

            # Optionally project them to a target dimension.
            pos_emb = self.positions_projection(pos_emb)
            pos_emb = torch.reshape(pos_emb, [pos_emb.shape[0], -1, pos_emb.shape[-1]])
        else:
            batch_size = inputs.shape[0]
            index_dims = inputs.shape[2:]

            # Construct the position encoding.
            if self.position_encoding_type == "trainable":
                pos_emb = self.output_position_encodings(batch_size)
            elif self.position_encoding_type == "fourier":
                pos_emb = self.output_position_encodings(index_dims, batch_size, device=inputs.device)

            # Optionally project them to a target dimension.
            pos_emb = self.positions_projection(pos_emb)

        if self.concat_preprocessed_input:
            if inputs_without_pos is None:
                raise ValueError("Value is required for inputs_without_pos if concat_preprocessed_input is True")
            pos_emb = torch.cat([inputs_without_pos, pos_emb], div=-1)
<<<<<<< HEAD

        print("Shape of decoder query:", pos_emb.shape)

=======
        
>>>>>>> 48fdb28a
        return pos_emb

    def forward(self, query, z, query_mask=None, output_attentions=False):
        # Cross-attention decoding.
        # key, value: B x N x K; query: B x M x K
        # Attention maps -> B x N x M
        # Output -> B x M x K
        # print("Shape of query before decoder cross attention:", query.shape)
        # print("First elements of query before decoder cross attention:", query[0,:3,:3])

        # print("Shape of z before decoder cross attention:", z.shape)
        # print("First elements of z before decoder cross attention:", z[0,:3,:3])

        cross_attentions = () if output_attentions else None

        layer_outputs = self.decoding_cross_attention(
            query,
            attention_mask=query_mask,
            head_mask=None,
            inputs=z,
            inputs_mask=None,
            output_attentions=output_attentions,
        )
        output = layer_outputs[0]

        if output_attentions:
            cross_attentions = cross_attentions + (layer_outputs[1],)

        # print("Shape of output after decoder cross attention:", output.shape)
        # print("First elements of output after decoder cross attention:", output[0,:3,:3])

        logits = self.final_layer(output)

        return PerceiverDecoderOutput(logits=logits, cross_attentions=cross_attentions)


class PerceiverClassificationDecoder(PerceiverAbstractDecoder):
    """
    Cross-attention based classification decoder. Light-weight wrapper of `BasicDecoder` for logit output. Will turn
    the output of the Perceiver encoder which is of shape (batch_size, num_latents, d_latents) to a tensor of shape
    (batch_size, num_labels). The queries are of shape (batch_size, 1, num_labels).
    """

    def __init__(self, config, **decoder_kwargs):
        super().__init__()

        self.num_labels = config.num_labels
        self.decoder = PerceiverBasicDecoder(
            config,
            output_num_channels=self.num_labels,
            output_index_dims=1,  # Predict a single logit array.
            **decoder_kwargs,
        )

    @property
    def num_query_channels(self) -> int:
        return self.decoder.num_query_channels

    def decoder_query(self, inputs, modality_sizes=None, inputs_without_pos=None, subsampled_points=None):
        return self.decoder.decoder_query(
            inputs, modality_sizes, inputs_without_pos, subsampled_points=subsampled_points
        )

    def output_shape(self, inputs):
        return (inputs.shape[0], self.num_labels), None

    def forward(self, query, z, query_mask=None, output_attentions=False):
        decoder_outputs = self.decoder(query, z, output_attentions=output_attentions)

        # B x 1 x num_classes -> B x num_classes
        logits = decoder_outputs.logits[:, 0, :]

        return PerceiverDecoderOutput(logits=logits, cross_attentions=decoder_outputs.cross_attentions)


class PerceiverFlowDecoder(PerceiverAbstractDecoder):
    """Cross-attention based flow decoder."""

    def __init__(self, config, output_image_shape, output_num_channels=2, rescale_factor=100.0, **decoder_kwargs):
        super().__init__()

        self.output_image_shape = output_image_shape
        self.output_num_channels = output_num_channels
        self.rescale_factor = rescale_factor
        self.decoder = PerceiverBasicDecoder(config, output_num_channels=output_num_channels, **decoder_kwargs)

    @property
    def num_query_channels(self) -> int:
        return self.decoder.num_query_channels

    def output_shape(self, inputs):
        # The channel dimensions of output here don't necessarily correspond to
        # (u, v) of flow: they may contain dims needed for the post-processor.
        return ((inputs.shape[0],) + tuple(self.output_image_shape) + (self.output_num_channels,), None)

    def decoder_query(self, inputs, modality_sizes=None, inputs_without_pos=None, subsampled_points=None):
        if subsampled_points is not None:
            raise ValueError("FlowDecoder doesn't support subsampling yet.")
        # assumes merged in time
        return inputs

    def forward(self, query, z, query_mask=None, output_attentions=False):
        decoder_outputs = self.decoder(query, z, output_attentions=output_attentions)
        preds = decoder_outputs.logits
        # Output flow and rescale.
        preds /= self.rescale_factor
        preds = preds.reshape([preds.shape[0]] + list(self.output_image_shape) + [preds.shape[-1]])
        return PerceiverDecoderOutput(logits=preds, cross_attentions=decoder_outputs.cross_attentions)


class PerceiverBasicVideoAutoencodingDecoder(PerceiverAbstractDecoder):
    """
    Cross-attention based video-autoencoding decoder. Light-weight wrapper of `BasicDecoder` with video reshaping
    logic.
    """

    def __init__(self, config, output_shape, position_encoding_type, **decoder_kwargs):
        super().__init__()
        if len(output_shape) != 4:  # B, T, H, W
            raise ValueError(f"Expected rank 4 output_shape, got {output_shape}.")
        # Build the decoder components:
        self.output_shape = output_shape
        self.output_num_channels = decoder_kwargs["output_num_channels"]

        self.decoder = PerceiverBasicDecoder(
            config,
            output_index_dims=self.output_shape[1:4],  # T*H*W
            position_encoding_type=position_encoding_type,
            **decoder_kwargs,
        )

    @property
    def num_query_channels(self) -> int:
        #print("Num query channels of image modality:", self.decoder.num_query_channels)
        return self.decoder.num_query_channels

    def decoder_query(self, inputs, modality_sizes=None, inputs_without_pos=None, subsampled_points=None):
        return self.decoder.decoder_query(
            inputs,
            modality_sizes=modality_sizes,
            inputs_without_pos=inputs_without_pos,
            subsampled_points=subsampled_points,
        )

    def output_shape(self, inputs):
        return ([inputs.shape[0]] + self.output_shape[1:] + [self.output_num_channels], None)

    def forward(self, query, z, query_mask=None):
        decoder_outputs = self.decoder(query, z)
        logits = decoder_outputs.logits

        logits = torch.reshape(logits, self.output_shape + [logits.shape[-1]])
        return PerceiverDecoderOutput(logits=logits, cross_attentions=decoder_outputs.cross_attentions)


def restructure(modality_sizes, inputs: torch.Tensor) -> Mapping[str, torch.Tensor]:
    """
    Partitions a [B, N, C] tensor into tensors for each modality.

    Args:
        modality_sizes: dict specifying the size of the modality
        inputs: input tensor

    Returns:
        dict mapping name of modality to its associated tensor.
    """
    outputs = {}
    index = 0
    # Apply a predictable ordering to the modalities
    for modality in sorted(modality_sizes.keys()):
        size = modality_sizes[modality]
        inp = inputs[:, index : index + size]
        index += size
        outputs[modality] = inp
    return outputs


class PerceiverMultimodalDecoder(PerceiverAbstractDecoder):
    """
    Multimodal decoding by composing uni-modal decoders. The modalities argument of the constructor is a dictionary
    mapping modality name to the decoder of that modality. That decoder will be used to construct queries for that
    modality. However, there is a shared cross attention across all modalities, using the concatenated per-modality
    query vectors.
    """

    def __init__(
        self,
        config,
        modalities,
        num_outputs,
        output_num_channels,
        min_padding_size=2,
        subsampled_index_dims=None,
        **decoder_kwargs
    ):
        super().__init__()
        self.modalities = nn.ModuleDict(modalities)
        self.subsampled_index_dims = subsampled_index_dims
        self.min_padding_size = min_padding_size
        self.output_num_channels = output_num_channels
        self.num_outputs = num_outputs
        self.decoder = PerceiverBasicDecoder(
            config,
            output_index_dims=(num_outputs,),
            output_num_channels=output_num_channels,
            position_encoding_type="none",
            num_channels=self.num_query_channels,
            **decoder_kwargs,
        )
        self.padding = nn.ParameterDict(
            {
                modality: nn.Parameter(torch.randn(1, self.num_query_channels - decoder.num_query_channels))
                for modality, decoder in modalities.items()
            }
        )

    @property
    def num_query_channels(self) -> int:
        max_channel_size = max(decoder.num_query_channels for _, decoder in self.modalities.items())
        common_channel_size = max_channel_size + self.min_padding_size
        return common_channel_size

    def decoder_query(self, inputs, modality_sizes, inputs_without_pos=None, subsampled_points=None):
        # Partition the flat inputs among the different modalities
        inputs = restructure(modality_sizes, inputs)

        # Obtain modality-specific decoders' queries
        subsampled_points = subsampled_points or dict()

        decoder_queries = dict()
        for modality, decoder in self.modalities.items():
            print("Creating query for modality:", modality)
            # Get input_without_pos for this modality if it exists.
            input_without_pos = None
            if inputs_without_pos is not None:
                input_without_pos = inputs_without_pos.get(modality, None)
            query = decoder.decoder_query(
                inputs=inputs[modality],
                modality_sizes=None,
                inputs_without_pos=input_without_pos,
                subsampled_points=subsampled_points.get(modality, None),
            )
            print("Shape of query:", query.shape)
            decoder_queries[modality] = query

        # Pad all queries with trainable position encodings to make them have the same channels

        def embed(modality, x):
            x = torch.reshape(x, [x.shape[0], np.prod(x.shape[1:-1]), x.shape[-1]])
            pos = self.padding[modality]
            batch_size = x.shape[0]
            pos = torch.broadcast_to(pos, [x.shape[0], x.shape[1], self.num_query_channels - x.shape[2]])
            return torch.cat([x, pos], dim=2)

        # Apply a predictable ordering to the modalities
        return torch.cat(
            [embed(modality, decoder_queries[modality]) for modality in sorted(self.modalities.keys())], dim=1
        )

    def output_shape(self, inputs):
        if self.subsampled_index_dims is not None:
            subsampled_index_dims = sum(self.subsampled_index_dims.values())
        else:
            subsampled_index_dims = self.num_outputs
        return ((inputs.shape[0], subsampled_index_dims, self.output_num_channels), self.subsampled_index_dims)

    def forward(self, query, z, query_mask=None, output_attentions=False):
        # B x 1 x num_classes -> B x num_classes
        decoder_outputs = self.decoder(query, z, output_attentions=output_attentions)

        return decoder_outputs


## Below: IO pre- and post-processor classes for Perceiver.


def space_to_depth(frames: torch.Tensor, temporal_block_size: int = 1, spatial_block_size: int = 1) -> torch.Tensor:
    """Space to depth transform, using einops."""
    try:
        import einops
    except ImportError:
        raise ImportError("Einops is not installed in your environment, which is required.")

    if len(frames.shape) == 4:
        return einops.rearrange(
            frames, "b c (h dh) (w dw) -> b h w (dh dw c)", dh=spatial_block_size, dw=spatial_block_size
        )
    elif len(frames.shape) == 5:
        return einops.rearrange(
            frames,
            "b (t dt) c (h dh) (w dw) -> b t h w (dt dh dw c)",
            dt=temporal_block_size,
            dh=spatial_block_size,
            dw=spatial_block_size,
        )
    else:
        raise ValueError(
            "Frames should be of rank 4 (batch, channels, height, width)"
            " or rank 5 (batch, time, channels, height, width)"
        )


#  ------------------------------------------------------------
#  -------------------  Up/down-sampling  ---------------------
#  ------------------------------------------------------------


class Conv2dSamePadding(nn.Conv2d):
    """
    Conv2d layer with padding="same" support. Source:
    https://gist.github.com/sumanmichael/4de9dee93f972d47c80c4ade8e149ea6
    """

    def __init__(self, *args, **kwargs):
        super(Conv2dSamePadding, self).__init__(*args, **kwargs)
        self.zero_pad_2d = nn.ZeroPad2d(
            reduce(__add__, [(k // 2 + (k - 2 * (k // 2)) - 1, k // 2) for k in self.kernel_size[::-1]])
        )

    def forward(self, input):
        return self._conv_forward(self.zero_pad_2d(input), self.weight, self.bias)


class Conv2DDownsample(nn.Module):
    """Downsamples 4x by applying a 2D convolution and doing max pooling."""

    def __init__(
        self,
        num_layers: int = 1,
        in_channels: int = 3,
        out_channels: int = 64,
        use_batchnorm: bool = True,
    ):
        """
        Constructs a Conv2DDownsample model.

        Args:
          in_channels: The number of input channels.
          out_channels: The number of conv output channels.
          use_batchnorm: Whether to use batchnorm.
        """
        super().__init__()

        self.conv = Conv2dSamePadding(
            in_channels=in_channels, out_channels=out_channels, kernel_size=7, stride=2, bias=False
        )
        self.batchnorm = nn.BatchNorm2d(num_features=out_channels) if use_batchnorm else nn.Identity()
        self.relu = nn.ReLU()
        self.max_pool = nn.MaxPool2d(kernel_size=3, stride=2)

    def forward(self, inputs):
        out = self.conv(inputs)
        out = self.batchnorm(out)
        out = self.relu(out)
        out = self.max_pool(out)
        return out


def generate_fourier_features(pos, num_bands, max_resolution=(224, 224), concat_pos=True, sine_only=False):
    """
    Generate a Fourier frequency position encoding with linear spacing.

    Args:
      pos: The Tensor containing the position of n points in d dimensional space.
        A Torch tensor of shape [batch_size, n, d].
      num_bands: The number of bands (K) to use.
      max_resolution: The maximum resolution (i.e. the number of pixels per dim).
        A tuple representing resolution for each dimension.
      concat_pos: Whether to concatenate the input position encoding to the Fourier features.
      sine_only: Whether to use a single phase (sin) or two (sin/cos) for each frequency band.

    Returns:
      embedding: A Torch tensor of shape [batch_size, n, n_channels]. If concat_pos is True and sine_only is False,
      output dimensions are ordered as: [dim_1, dim_2, ..., dim_d, sin(pi*f_1*dim_1), ..., sin(pi*f_K*dim_1), ...,
      sin(pi*f_1*dim_d), ..., sin(pi*f_K*dim_d), cos(pi*f_1*dim_1), ..., cos(pi*f_K*dim_1), ..., cos(pi*f_1*dim_d),
      ..., cos(pi*f_K*dim_d)], where dim_i is pos[:, i] and f_k is the kth frequency band.
    """

    batch_size = pos.shape[0]

    min_freq = 1.0
    # Nyquist frequency at the target resolution:
    freq_bands = torch.stack(
        [torch.linspace(start=min_freq, end=res / 2, steps=num_bands) for res in max_resolution], dim=0
    )

    # Get frequency bands for each spatial dimension.
    # Output is size [n, d * num_bands]
    per_pos_features = pos[0, :, :][:, :, None] * freq_bands[None, :, :]
    per_pos_features = torch.reshape(per_pos_features, [-1, np.prod(per_pos_features.shape[1:])])

    if sine_only:
        # Output is size [n, d * num_bands]
        per_pos_features = torch.sin(np.pi * (per_pos_features))
    else:
        # Output is size [n, 2 * d * num_bands]
        per_pos_features = torch.cat(
            [torch.sin(np.pi * per_pos_features), torch.cos(np.pi * per_pos_features)], dim=-1
        )
    # Concatenate the raw input positions.
    if concat_pos:
        # Adds d bands to the encoding.
        per_pos_features = torch.cat([pos, per_pos_features.expand(batch_size, -1, -1)], dim=-1)
    return per_pos_features


def build_linear_positions(index_dims, output_range=(-1.0, 1.0)):
    """
    Generate an array of position indices for an N-D input array.

    Args:
      index_dims: The shape of the index dimensions of the input array.
      output_range: The min and max values taken by each input index dimension.

    Returns:
      A Torch tensor of shape [index_dims[0], index_dims[1], .., index_dims[-1], N].
    """

    def _linspace(n_xels_per_dim):
        return torch.linspace(start=output_range[0], end=output_range[1], steps=n_xels_per_dim, dtype=torch.float32)

    dim_ranges = [_linspace(n_xels_per_dim) for n_xels_per_dim in index_dims]
    array_index_grid = torch.meshgrid(*dim_ranges)

    return torch.stack(array_index_grid, dim=-1)


class PerceiverAbstractPositionEncoding(nn.Module, metaclass=abc.ABCMeta):
    """Perceiver abstract position encoding."""

    @property
    @abc.abstractmethod
    def num_dimensions(self) -> int:
        raise NotImplementedError

    @abc.abstractmethod
    def output_size(self, *args, **kwargs) -> int:
        raise NotImplementedError

    @abc.abstractmethod
    def forward(self, batch_size, pos):
        raise NotImplementedError


class PerceiverTrainablePositionEncoding(PerceiverAbstractPositionEncoding):
    """Trainable position encoding."""

    def __init__(self, index_dims, num_channels=128):
        super().__init__()
        self._num_channels = num_channels
        self._index_dims = index_dims
        index_dim = np.prod(index_dims)
        self.position_embeddings = nn.Parameter(torch.randn(index_dim, num_channels))

    @property
    def num_dimensions(self) -> int:
        if isinstance(self._index_dims, int):
            return 1
        return len(self._index_dims)

    def output_size(self, *args, **kwargs) -> int:
        return self._num_channels

    def forward(self, batch_size):
        position_embeddings = self.position_embeddings

        if batch_size is not None:
            position_embeddings = position_embeddings.expand(batch_size, -1, -1)
        return position_embeddings


def _check_or_build_spatial_positions(pos, index_dims, batch_size):
    """
    Checks or builds spatial position features (x, y, ...).

    Args:
      pos: None, or an array of position features. If None, position features
        are built. Otherwise, their size is checked.
      index_dims: An iterable giving the spatial/index size of the data to be
        featurized.
      batch_size: The batch size of the data to be featurized.

    Returns:
      An array of position features, of shape [batch_size, prod(index_dims)].
    """
    if pos is None:
        pos = build_linear_positions(index_dims)
        pos = torch.broadcast_to(pos[None], (batch_size,) + pos.shape)
        pos = torch.reshape(pos, [batch_size, np.prod(index_dims), -1])
    else:
        # Just a warning label: you probably don't want your spatial features to
        # have a different spatial layout than your pos coordinate system.
        # But feel free to override if you think it'll work!
        assert pos.shape[-1] == len(index_dims)

    return pos


class PerceiverFourierPositionEncoding(PerceiverAbstractPositionEncoding):
    """Fourier (Sinusoidal) position encoding."""

    def __init__(self, num_bands, max_resolution, concat_pos=True, sine_only=False):
        super().__init__()
        self.num_bands = num_bands
        self.max_resolution = max_resolution
        self.concat_pos = concat_pos
        self.sine_only = sine_only

    @property
    def num_dimensions(self) -> int:
        return len(self.max_resolution)

    def output_size(self):
        """Returns size of positional encodings last dimension."""
        num_dims = len(self.max_resolution)
        encoding_size = self.num_bands * num_dims
        if not self.sine_only:
            encoding_size *= 2
        if self.concat_pos:
<<<<<<< HEAD
            if pos_dim is None:
                print("we are here")
                encoding_size += self.concat_pos * num_dims
            else:
                print("pos_dim:", pos_dim)
                encoding_size += self.concat_pos * pos_dim
        print("Encoding size of Fourier embeddings:", encoding_size)

=======
            encoding_size += self.concat_pos * self.num_dimensions
        
>>>>>>> 48fdb28a
        return encoding_size

    def forward(self, index_dims, batch_size, device, pos=None):
        pos = _check_or_build_spatial_positions(pos, index_dims, batch_size)
        fourier_pos_enc = generate_fourier_features(
            pos,
            num_bands=self.num_bands,
            max_resolution=self.max_resolution,
            concat_pos=self.concat_pos,
            sine_only=self.sine_only,
        ).to(device)
        return fourier_pos_enc


class AbstractPreprocessor(nn.Module):
    @property
    def num_channels(self) -> int:
        """Returns size of preprocessor output."""
        raise NotImplementedError()


class PerceiverTextPreprocessor(AbstractPreprocessor):
    """Text preprocessing for Perceiver Encoder."""

    def __init__(self, config):
        super().__init__()
        self.embeddings = nn.Embedding(num_embeddings=config.vocab_size, embedding_dim=config.d_model)
        self.position_embeddings = nn.Embedding(config.max_position_embeddings, config.d_model)

    @property
    def num_channels(self) -> int:
        return self.config.d_model

    def forward(self, inputs):
        embeddings = self.embeddings(inputs)

        seq_length = inputs.shape[1]
        position_ids = torch.arange(0, seq_length, device=inputs.device)
        embeddings = embeddings + self.position_embeddings(position_ids)

        return embeddings, None, None


class PerceiverEmbeddingDecoder(nn.Module):
    """Module to decode embeddings."""

    def __init__(self, config):
        """Constructs the module."""
        super().__init__()
        self.config = config
        self.vocab_size = config.vocab_size
        self.bias = nn.Parameter(torch.zeros(self.vocab_size))

    def forward(self, hidden_states, embedding_layer):
        batch_size, seq_len, d_model = hidden_states.shape
        output = torch.matmul(hidden_states.reshape([-1, d_model]), embedding_layer.weight.T)  # Flatten batch dim
        output = output + self.bias

        return output.reshape([batch_size, seq_len, self.vocab_size])


class PerceiverMultimodalPostprocessor(nn.Module):
    """Multimodal postprocessing for Perceiver."""

    def __init__(self, modalities: Mapping[str, PostprocessorT], input_is_dict: bool = False):
        """
        Constructor.

        Args:
          modalities: dict mapping modality name to post processor for that modality
          input_is_dict: If True, input is assumed to be dictionary structured,
            and outputs keep the same dictionary shape. If False, input is a tensor which is sliced up during
            postprocessing by `modality_sizes`.
          name: name of the module
        """
        super().__init__()
        self.modalities = nn.ModuleDict(modalities)
        self.input_is_dict = input_is_dict

    def forward(
        self, inputs: torch.Tensor, pos: Optional[torch.Tensor] = None, modality_sizes=None
    ) -> Mapping[str, torch.Tensor]:
        if not self.input_is_dict:
            # Slice up modalities by their sizes.
            assert modality_sizes is not None
            inputs = restructure(modality_sizes=modality_sizes, inputs=inputs)

        outputs = {
            modality: postprocessor(inputs[modality], pos=pos, modality_sizes=None)
            for modality, postprocessor in self.modalities.items()
        }
        return outputs


class PerceiverClassificationPostprocessor(nn.Module):
    """Classification postprocessing for Perceiver."""

    def __init__(self, config, in_channels):
        super().__init__()
        self.classifier = nn.Linear(in_channels, config.num_labels)

    def forward(self, inputs, pos: Optional[torch.Tensor] = None, modality_sizes=None) -> torch.Tensor:
        logits = self.classifier(inputs)
        return logits[:, 0, :]


class PerceiverAudioPostprocessor(nn.Module):
    """Audio postprocessing for Perceiver."""

    def __init__(self, config, in_channels, postproc_type: str = "patches"):
        super().__init__()

        if postproc_type not in ("patches",):  # to be supported: 'conv', 'patches', 'pixels'
            raise ValueError("Invalid postproc_type!")

        # Architecture parameters:
        self.classifier = nn.Linear(in_channels, config.samples_per_patch)

    def forward(self, inputs: torch.Tensor, pos: Optional[torch.Tensor] = None, modality_sizes=None) -> torch.Tensor:
        logits = self.classifier(inputs)
        return torch.reshape(logits, [inputs.shape[0], -1])


class PerceiverProjectionPostprocessor(nn.Module):
    """Projection postprocessing for Perceiver."""

    def __init__(self, in_channels, out_channels):
        super().__init__()
        self.classifier = nn.Linear(in_channels, out_channels)

    def forward(self, inputs: torch.Tensor, pos: Optional[torch.Tensor] = None, modality_sizes=None) -> torch.Tensor:
        logits = self.classifier(inputs)
        return logits


class PerceiverImagePreprocessor(AbstractPreprocessor):
    """
    Image preprocessing for Perceiver Encoder.

    Note: the `out_channels` argument refers to the output channels of a convolutional layer, if `prep_type` is set to
    "conv1x1" or "conv". If one adds absolute position embeddings, one must make sure the `num_channels` of the
    position encoding kwargs are set equal to the `out_channels`.

    """

    def __init__(
        self,
        config,
        prep_type="conv",
        spatial_downsample: int = 4,
        temporal_downsample: int = 1,
        position_encoding_type: str = "fourier",
        in_channels: int = 3,
        out_channels: int = 64,
        conv_after_patching: bool = False,
        conv_after_patching_in_channels: int = 54,  # only relevant when conv_after_patching = True
        conv2d_use_batchnorm: bool = True,
        concat_or_add_pos: str = "concat",
        project_pos_dim: int = -1,
        **position_encoding_kwargs,
    ):
        super().__init__()
        self.config = config

        if prep_type not in ("conv", "patches", "pixels", "conv1x1"):
            raise ValueError(f"Prep_type {prep_type} is invalid")

        if concat_or_add_pos not in ["concat", "add"]:
            raise ValueError(f"Invalid value {concat_or_add_pos} for concat_or_add_pos.")

        self.in_channels = in_channels
        self.prep_type = prep_type
        self.spatial_downsample = spatial_downsample
        self.temporal_downsample = temporal_downsample
        self.position_encoding_type = position_encoding_type
        self.concat_or_add_pos = concat_or_add_pos
        self.conv_after_patching = conv_after_patching
        self.out_channels = out_channels

        if self.prep_type == "conv":
            # Downsampling with conv is currently restricted
            convnet_num_layers = math.log(spatial_downsample, 4)
            convnet_num_layers_is_int = convnet_num_layers == np.round(convnet_num_layers)
            if not convnet_num_layers_is_int or temporal_downsample != 1:
                raise ValueError(
                    "Only powers of 4 expected for spatial " "and 1 expected for temporal " "downsampling with conv."
                )
            self.convnet = Conv2DDownsample(
                in_channels=in_channels,
                num_layers=int(convnet_num_layers),
                out_channels=out_channels,
                use_batchnorm=conv2d_use_batchnorm,
            )

        elif self.prep_type == "conv1x1":
            if temporal_downsample != 1:
                raise ValueError("Conv1x1 does not downsample in time.")
            self.convnet_1x1 = nn.Conv2d(
                in_channels=in_channels,
                out_channels=out_channels,
                kernel_size=(1, 1),
                # spatial_downsample is unconstrained for 1x1 convolutions.
                stride=(spatial_downsample, spatial_downsample),
            )

        # Position embeddings
        self.project_pos_dim = project_pos_dim
        self.position_embeddings, self.positions_projection = build_position_encoding(
            position_encoding_type=position_encoding_type,
            out_channels=out_channels,
            project_pos_dim=project_pos_dim,
            **position_encoding_kwargs,
        )

        # Optional convolutional layer after patches.
        self.conv_after_patches = (
            nn.Linear(conv_after_patching_in_channels, self.out_channels) if conv_after_patching else nn.Identity()
        )

    @property
    def num_channels(self) -> int:
        # Let's assume that the number of resolutions (in the context of image preprocessing)
        # of the input data is 2 or 3 depending on whether we are processing image or video respectively.
        # In this case, for convenience, we will declare is_temporal variable,
        # which will show whether the data has a temporal dimension or not.
        is_temporal = self.position_embeddings.num_dimensions > 2

        # position embedding
        if self.project_pos_dim > 0:
            pos_dim = self.project_pos_dim
        else:
            pos_dim = self.position_embeddings.output_size()
        if self.concat_or_add_pos == "add":
            return pos_dim

        # inputs
        if self.conv_after_patching or self.prep_type in ("conv1x1", "conv"):
            inp_dim = self.out_channels
        elif self.prep_type == "pixels":
            inp_dim = self.in_channels
            if not is_temporal:
                inp_dim = math.ceil(inp_dim / self.spatial_downsample)
        elif self.prep_type == "patches":
            if self.conv_after_patching:
                inp_dim = self.out_channels
            else:
                inp_dim = self.in_channels * self.spatial_downsample ** 2
                if is_temporal:
                    inp_dim *= self.temporal_downsample

        return inp_dim + pos_dim

    def _build_network_inputs(self, inputs: torch.Tensor, pos: torch.Tensor, network_input_is_1d: bool = True):
        """
        Construct the final input, including position encoding.

        This method expects the inputs to always have channels as last dimension.

        """
        batch_size = inputs.shape[0]
        index_dims = inputs.shape[1:-1]
        indices = np.prod(index_dims)

        # Flatten input features to a 1D index dimension if necessary.
        if len(inputs.shape) > 3 and network_input_is_1d:
            inputs = torch.reshape(inputs, [batch_size, indices, -1])

        # Construct the position encoding.
        if self.position_encoding_type == "trainable":
            pos_enc = self.position_embeddings(batch_size)
        elif self.position_encoding_type == "fourier":
            pos_enc = self.position_embeddings(index_dims, batch_size, device=inputs.device)

        # Optionally project them to a target dimension.
        pos_enc = self.positions_projection(pos_enc)

        if not network_input_is_1d:
            # Reshape pos to match the input feature shape
            # if the network takes non-1D inputs
            sh = inputs.shape
            pos_enc = torch.reshape(pos_enc, list(sh)[:-1] + [-1])

        if self.concat_or_add_pos == "concat":
            inputs_with_pos = torch.cat([inputs, pos_enc], dim=-1)
        elif self.concat_or_add_pos == "add":
            inputs_with_pos = inputs + pos_enc

        return inputs_with_pos, inputs

    def forward(self, inputs: torch.Tensor, pos: Optional[torch.Tensor] = None, network_input_is_1d: bool = True):
        if self.prep_type == "conv":
            # Convnet image featurization.
            # Downsamples spatially by a factor of 4
            inputs = self.convnet(inputs)

        elif self.prep_type == "conv1x1":
            # map inputs to self.out_channels
            inputs = self.convnet_1x1(inputs)

        elif self.prep_type == "pixels":
            # if requested, downsamples in the crudest way
            if inputs.ndim == 4:
                inputs = inputs[:: self.spatial_downsample, :: self.spatial_downsample]
            elif inputs.ndim == 5:
                inputs = inputs[
                    :, :: self.temporal_downsample, :, :: self.spatial_downsample, :: self.spatial_downsample
                ]
            else:
                raise ValueError("Unsupported data format for pixels.")

        elif self.prep_type == "patches":
            # Space2depth featurization.
            # Video: B x T x C x H x W
            inputs = space_to_depth(
                inputs, temporal_block_size=self.temporal_downsample, spatial_block_size=self.spatial_downsample
            )

            if inputs.ndim == 5 and inputs.shape[1] == 1:
                # for flow
                inputs = inputs.squeeze(dim=1)

            # Optionally apply conv layer.
            inputs = self.conv_after_patches(inputs)

        if self.prep_type != "patches":
            # move channels to last dimension, as the _build_network_inputs method below expects this
            if inputs.ndim == 4:
                inputs = torch.moveaxis(inputs, 1, -1)
            elif inputs.ndim == 5:
                inputs = torch.moveaxis(inputs, 2, -1)
            else:
                raise ValueError("Unsupported data format for conv1x1.")

        inputs, inputs_without_pos = self._build_network_inputs(inputs, pos, network_input_is_1d)
        modality_sizes = None  # Size for each modality, only needed for multimodal

        return inputs, modality_sizes, inputs_without_pos


class PerceiverOneHotPreprocessor(AbstractPreprocessor):
    """One-hot preprocessor for Perceiver Encoder."""

    def __init__(self, config):
        super().__init__()
        self.config: PerceiverConfig = config

    @property
    def num_channels(self) -> int:
        return self.config.num_labels

    def forward(self, inputs: torch.Tensor, pos: Optional[torch.Tensor] = None, network_input_is_1d: bool = True):
        # Add a dummy index dimension.
        inputs = inputs[:, None, :]

        # No position encodings, so the 1st (input) and 3rd (inputs_without_pos)
        # outputs are identical.
        return inputs, None, inputs


class PerceiverAudioPreprocessor(AbstractPreprocessor):
    """Audio preprocessing for Perceiver Encoder."""

    def __init__(
        self,
        config,
        prep_type: str = "patches",
        samples_per_patch: int = 96,
        position_encoding_type: str = "fourier",
        concat_or_add_pos: str = "concat",
        out_channels=64,
        project_pos_dim=-1,
        **position_encoding_kwargs,
    ):
        super().__init__()
        self.config = config

        if prep_type not in ("patches",):
            raise ValueError(f"Prep_type {prep_type} is invalid, can only be 'patches'.")

        if concat_or_add_pos not in ["concat", "add"]:
            raise ValueError(f"Concat_or_pos {concat_or_add_pos} is invalid, can only be 'concat' or 'add'.")

        self.samples_per_patch = samples_per_patch
        self.position_encoding_type = position_encoding_type
        self.concat_or_add_pos = concat_or_add_pos
        self.project_pos_dim = project_pos_dim

        # Position embeddings
        self.position_embeddings, self.positions_projection = build_position_encoding(
            position_encoding_type=position_encoding_type,
            out_channels=out_channels,
            project_pos_dim=project_pos_dim,
            **position_encoding_kwargs,
        )

    @property
    def num_channels(self) -> int:
        # position embedding
        if self.project_pos_dim > 0:
            pos_dim = self.project_pos_dim
        else:
            pos_dim = self.position_embeddings.output_size()
        if self.concat_or_add_pos == "add":
            return pos_dim
        return self.samples_per_patch + pos_dim

    def _build_network_inputs(self, inputs, pos):
        """Construct the final input, including position encoding."""
        batch_size = inputs.shape[0]
        index_dims = inputs.shape[1:-1]

        # Construct the position encoding.
        if self.position_encoding_type == "trainable":
            pos_enc = self.position_embeddings(batch_size)
        elif self.position_encoding_type == "fourier":
            pos_enc = self.position_embeddings(index_dims, batch_size, device=inputs.device)

        # Optionally project them to a target dimension.
        pos_enc = self.positions_projection(pos_enc)

        if self.concat_or_add_pos == "concat":
            inputs_with_pos = torch.cat([inputs, pos_enc], dim=-1)
        elif self.concat_or_add_pos == "add":
            inputs_with_pos = inputs + pos_enc

        return inputs_with_pos, inputs

    def forward(self, inputs, pos, network_input_is_1d: bool = True):
        inputs = torch.reshape(inputs, [inputs.shape[0], -1, self.samples_per_patch])

        inputs, inputs_without_pos = self._build_network_inputs(inputs, pos)
        modality_sizes = None  # Size for each modality, only needed for multimodal

        return inputs, modality_sizes, inputs_without_pos


class PerceiverMultimodalPreprocessor(AbstractPreprocessor):
    """
    Multimodal preprocessing for Perceiver Encoder.

    Inputs for each modality are preprocessed, then padded with trainable position embeddings to have the same number
    of channels.
    """

    def __init__(self, modalities, mask_probs=None, min_padding_size=2):
        """
        Constructor.

        Args:
            modalities: dict mapping modality name to preprocessor
            mask_probs: dict mapping modality name to masking probability of that
                modality
            min_padding_size: the minimum padding size for all modalities.
                The final output will have num_channels equal to the maximum channels across all modalities plus
                min_padding_size.
        """
        super().__init__()
        self.modalities = modalities
        self.min_padding_size = min_padding_size
        self.mask_probs = mask_probs if mask_probs is not None else dict()
        self.padding = nn.ParameterDict(
            {
                modality: nn.Parameter(torch.randn(1, self.num_channels - preprocessor.num_channels))
                for modality, preprocessor in modalities.items()
            }
        )
        self.mask = nn.ParameterDict(
            {modality: nn.Parameter(torch.randn(1, self.num_channels)) for modality, _ in self.mask_probs.items()}
        )

    @property
    def num_channels(self) -> int:
        max_channel_size = max(processor.num_channels for _, processor in self.modalities.items())
        common_channel_size = max_channel_size + self.min_padding_size
        return common_channel_size

    def forward(
        self, inputs: Mapping[str, torch.Tensor], pos: Optional[torch.Tensor] = None, network_input_is_1d: bool = True
    ):
        padded = {}
        modality_sizes = {}
        inputs_without_pos = {}
        for modality, preprocessor in self.modalities.items():
            # preprocess each modality using the respective preprocessor.
            output, _, inputs_without_pos[modality] = preprocessor(
                inputs[modality], pos=pos, network_input_is_1d=network_input_is_1d
            )

            # pad to the same common_channel_size.
            batch_size, num_samples, num_channels = output.shape
            pos_enc = self.padding[modality].expand(batch_size, -1, -1)

            padding = torch.broadcast_to(
                pos_enc,
                [batch_size, num_samples, self.num_channels - num_channels],
            )
            output_padded = torch.cat([output, padding], dim=2)

            # mask if required
            if modality in self.mask_probs:
                mask_token = self.mask[modality].expand(batch_size, -1, -1)
                mask_prob = self.mask_probs[modality]
                mask = torch.bernoulli(torch.full([batch_size, num_samples], mask_prob))
                mask = torch.unsqueeze(mask, dim=2)
                output_padded = (1 - mask) * output_padded + mask * mask_token

            padded[modality] = output_padded
            # print("Modality:", modality)
            # print("Shape of output_padded:", output_padded.shape)
            modality_sizes[modality] = output_padded.shape[1]

        # Apply a predictable ordering to the modalities
        padded_ls = [padded[k] for k in sorted(padded.keys())]

        # Finally, concatenate along the time dimension
        final_inputs = torch.cat(padded_ls, dim=1)

        return final_inputs, modality_sizes, inputs_without_pos<|MERGE_RESOLUTION|>--- conflicted
+++ resolved
@@ -1676,13 +1676,7 @@
             if inputs_without_pos is None:
                 raise ValueError("Value is required for inputs_without_pos if concat_preprocessed_input is True")
             pos_emb = torch.cat([inputs_without_pos, pos_emb], div=-1)
-<<<<<<< HEAD
-
-        print("Shape of decoder query:", pos_emb.shape)
-
-=======
         
->>>>>>> 48fdb28a
         return pos_emb
 
     def forward(self, query, z, query_mask=None, output_attentions=False):
@@ -2202,19 +2196,8 @@
         if not self.sine_only:
             encoding_size *= 2
         if self.concat_pos:
-<<<<<<< HEAD
-            if pos_dim is None:
-                print("we are here")
-                encoding_size += self.concat_pos * num_dims
-            else:
-                print("pos_dim:", pos_dim)
-                encoding_size += self.concat_pos * pos_dim
-        print("Encoding size of Fourier embeddings:", encoding_size)
-
-=======
-            encoding_size += self.concat_pos * self.num_dimensions
+            encoding_size += self.num_dimensions
         
->>>>>>> 48fdb28a
         return encoding_size
 
     def forward(self, index_dims, batch_size, device, pos=None):
