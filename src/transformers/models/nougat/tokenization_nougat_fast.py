--- conflicted
+++ resolved
@@ -479,11 +479,7 @@
         # most likely hallucinated titles
         lines = generation.split("\n")
         if lines[-1].startswith("#") and lines[-1].lstrip("#").startswith(" ") and len(lines) > 1:
-<<<<<<< HEAD
             logger.info("Likely hallucinated title at the end of the page: " + lines[-1])
-=======
-            logger.info("INFO: likely hallucinated title at the end of the page: " + lines[-1])
->>>>>>> a7bf4569
             generation = "\n".join(lines[:-1])
         # obvious repetition detection
         generation = truncate_repetitions(generation)
