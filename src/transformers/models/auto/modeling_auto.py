--- conflicted
+++ resolved
@@ -238,14 +238,11 @@
         ("vit", "ViTModel"),
         ("vit_hybrid", "ViTHybridModel"),
         ("vit_mae", "ViTMAEModel"),
-<<<<<<< HEAD
         ("vitpose", "ViTPoseModel"),
-=======
         ("vit_msn", "ViTMSNModel"),
         ("vitdet", "VitDetModel"),
         ("vits", "VitsModel"),
         ("vivit", "VivitModel"),
->>>>>>> b109257f
         ("wav2vec2", "Wav2Vec2Model"),
         ("wav2vec2-bert", "Wav2Vec2BertModel"),
         ("wav2vec2-conformer", "Wav2Vec2ConformerModel"),
@@ -625,12 +622,9 @@
         ("swinv2", "Swinv2ForImageClassification"),
         ("van", "VanForImageClassification"),
         ("vit", "ViTForImageClassification"),
-<<<<<<< HEAD
         ("vitpose", "ViTPoseForImageClassification"),
-=======
         ("vit_hybrid", "ViTHybridForImageClassification"),
         ("vit_msn", "ViTMSNForImageClassification"),
->>>>>>> b109257f
     ]
 )
 
